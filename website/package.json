--- conflicted
+++ resolved
@@ -22,16 +22,10 @@
     "test": "echo \"Write tests! -> https://gatsby.dev/unit-testing\" && exit 1"
   },
   "dependencies": {
-<<<<<<< HEAD
-    "@types/react-redux": "^7.1.7",
+    "algoliasearch": "^4.2.0",
     "framer-motion": "^1.10.3",
-    "gatsby": "^2.19.7",
-    "gatsby-image": "^2.2.39",
-=======
-    "algoliasearch": "^4.2.0",
     "gatsby": "^2.20.35",
     "gatsby-image": "^2.3.5",
->>>>>>> e3ede956
     "gatsby-plugin-disqus": "^1.1.4",
     "gatsby-plugin-google-analytics": "^2.2.5",
     "gatsby-plugin-manifest": "^2.3.7",
