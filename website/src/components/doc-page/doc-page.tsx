import { graphql } from "gatsby";
import { MDXRenderer } from "gatsby-plugin-mdx";
import React, {
  FunctionComponent,
  useCallback,
  useEffect,
  useRef,
} from "react";
import { useDispatch } from "react-redux";
import styled from "styled-components";
import { DocPageFragment } from "../../../graphql-types";
import ListAltIconSvg from "../../images/list-alt.svg";
import NewspaperIconSvg from "../../images/newspaper.svg";
import {
  DocPageDesktopGridColumns,
  IsDesktop,
  IsPhablet,
  IsSmallDesktop,
  IsTablet,
} from "../../shared-style";
import { useObservable } from "../../state";
import { toggleAside, toggleTOC } from "../../state/common";
import { Article } from "../articles/article";
import { ArticleComments } from "../articles/article-comments";
import { ArticleContentFooter } from "../articles/article-content-footer";
import {
  ArticleContent,
  ArticleHeader,
  ArticleTitle,
} from "../articles/article-elements";
import { ArticleSections } from "../articles/article-sections";
import { TabGroupProvider } from "../mdx/tabs/tab-groups";
import {
  ArticleWrapper,
  ArticleWrapperElement,
} from "./doc-page-article-wrapper";
import { Aside, DocPageAside } from "./doc-page-aside";
import { DocPageCommunity } from "./doc-page-community";
import { DocPageLegacy } from "./doc-page-legacy";
import { DocPageNavigation, Navigation } from "./doc-page-navigation";

interface DocPageProperties {
  readonly data: DocPageFragment;
  readonly originPath: string;
}

export const DocPage: FunctionComponent<DocPageProperties> = ({
  data,
  originPath,
}) => {
  const dispatch = useDispatch();
  const { fields, frontmatter, body } = data.file!.childMdx!;
  const slug = fields!.slug!.substring(1);
  const path = `/docs/${slug}`;
  const productAndVersionPattern = /^([\w-]*?)\/(v\d+)?/g;
  const result = productAndVersionPattern.exec(slug);
  const selectedProduct = result![1]! || "";
  const selectedVersion = (result && result[2]) || "";
  const title = frontmatter!.title!;
  const responsiveMenuRef = useRef<HTMLDivElement>(null);

  const hasScrolled$ = useObservable((state) => {
    return state.common.yScrollPosition > 20;
  });

  const handleToggleTOC = useCallback(() => {
    dispatch(toggleTOC());
  }, []);

  const handleToggleAside = useCallback(() => {
    dispatch(toggleAside());
  }, []);

  useEffect(() => {
    const classes = responsiveMenuRef.current?.className ?? "";

    const subscription = hasScrolled$.subscribe((hasScrolled) => {
      if (responsiveMenuRef.current) {
        responsiveMenuRef.current.className =
          classes + (hasScrolled ? " scrolled" : "");
      }
    });

    return () => {
      subscription.unsubscribe();
    };
  }, [hasScrolled$]);

  return (
    <TabGroupProvider>
      <Container>
        <DocPageNavigation
          data={data}
          selectedPath={path}
          selectedProduct={selectedProduct}
          selectedVersion={selectedVersion}
        />
        <ArticleWrapper>
          <ArticleContainer>
            <Article>
              {false && <DocPageLegacy />}
              <ArticleHeader kind="doc">
                <ResponsiveMenuWrapper>
                  <ResponsiveMenu ref={responsiveMenuRef}>
                    <Button onClick={handleToggleTOC} className="toc-toggle">
                      <ListAltIconSvg /> Table of contents
                    </Button>
                    <Button
                      onClick={handleToggleAside}
                      className="aside-toggle"
                    >
                      <NewspaperIconSvg /> About this article
                    </Button>
                  </ResponsiveMenu>
                </ResponsiveMenuWrapper>
                <ArticleTitle>{title}</ArticleTitle>
              </ArticleHeader>
              <ArticleContent>
                <MDXRenderer>{body}</MDXRenderer>
<<<<<<< HEAD
=======

                <ArticleContentFooter
                  lastUpdated={fields!.lastUpdated!}
                  lastAuthorName={fields!.lastAuthorName!}
                />
>>>>>>> 7c1c9f4c
              </ArticleContent>
            </Article>
            {false && <ArticleComments data={data} path={path} title={title} />}
          </ArticleContainer>
        </ArticleWrapper>
        <DocPageAside>
          <DocPageCommunity data={data} originPath={originPath} />
          <ArticleSections data={data.file!.childMdx!} />
        </DocPageAside>
      </Container>
    </TabGroupProvider>
  );
};

export const DocPageGraphQLFragment = graphql`
  fragment DocPage on Query {
    file(
      sourceInstanceName: { eq: "docs" }
      relativePath: { eq: $originPath }
    ) {
      childMdx {
        fields {
          slug
          lastUpdated
          lastAuthorName
        }
        frontmatter {
          title
        }
        body
        ...ArticleSections
      }
    }
    ...ArticleComments
    ...DocPageCommunity
    ...DocPageNavigation
  }
`;

const ResponsiveMenuWrapper = styled.div`
  position: absolute;
  left: 0;
  right: 0;
`;

const ArticleContainer = styled.div`
  padding: 20px;
  grid-row: 1;
  grid-column: 3;

  ${IsSmallDesktop(`
      grid-column: 1;
  `)};

  ${IsPhablet(`
    width: 100%;
    padding: 0;
  `)}
`;

const Container = styled.div`
  display: grid;
  ${DocPageDesktopGridColumns};
  ${IsSmallDesktop(`
    grid-template-columns: 250px 1fr;
    width: auto;
  `)}

  ${IsTablet(`
    grid-template-columns: 1fr;
  `)}

  grid-template-rows: 1fr;
  width: 100%;
  height: 100%;
  overflow: visible;

  ${Navigation} {
    grid-row: 1;
    grid-column: 2;

    ${IsSmallDesktop(`
      grid-column: 1;
    `)}
  }

  ${ArticleWrapperElement} {
    grid-row: 1;
    grid-column: 1 / 6;

    ${IsSmallDesktop(`
      grid-column: 2 / 5;
    `)}

    ${IsTablet(`
      grid-column: 1 / 5;
    `)}
  }

  ${Aside} {
    grid-row: 1;
    grid-column: 4;

    ${IsPhablet(`
      grid-column: 1;
    `)}
  }
`;

const ResponsiveMenu = styled.div`
  position: fixed;
  display: flex;
  z-index: 3;
  box-sizing: border-box;
  flex-direction: row;
  align-items: center;
  top: 80px;
  margin: 0 auto;
  width: 820px;
  height: 60px;
  padding: 0 20px;
  border-radius: 4px 4px 0 0;
  background: linear-gradient(
    180deg,
    #ffffff 30%,
    rgba(255, 255, 255, 0.75) 100%
  );
  transition: all 100ms linear 0s;

  &.scrolled {
    top: 60px;
  }

  ${IsPhablet(`
    left: 0;
    width: auto;
    right: 0;
    margin-left: 0;
    margin-right: 0;
    top: 60px;
  `)}

  ${IsDesktop(`
    display: none;
  `)}

  ${IsSmallDesktop(`
    > .toc-toggle {
      display: none;
    }
  `)}

  ${IsTablet(`
    > .toc-toggle {
      display: initial;
    }
  `)}
`;

const Button = styled.button`
  display: flex;
  flex-direction: row;
  align-items: center;
  color: #666;
  transition: color 0.2s ease-in-out;

  &.aside-toggle {
    margin-left: auto;
  }

  &:hover {
    color: #000;

    > svg {
      fill: #000;
    }
  }

  > svg {
    margin-right: 5px;
    width: 16px;
    height: 16px;
    fill: #666;
    transition: fill 0.2s ease-in-out;
  }
`;<|MERGE_RESOLUTION|>--- conflicted
+++ resolved
@@ -117,14 +117,11 @@
               </ArticleHeader>
               <ArticleContent>
                 <MDXRenderer>{body}</MDXRenderer>
-<<<<<<< HEAD
-=======
 
                 <ArticleContentFooter
                   lastUpdated={fields!.lastUpdated!}
                   lastAuthorName={fields!.lastAuthorName!}
                 />
->>>>>>> 7c1c9f4c
               </ArticleContent>
             </Article>
             {false && <ArticleComments data={data} path={path} title={title} />}
