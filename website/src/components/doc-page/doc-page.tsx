import { graphql } from "gatsby";
import { MDXRenderer } from "gatsby-plugin-mdx";
<<<<<<< HEAD
import React, { FunctionComponent, useCallback } from "react";
import { useDispatch, useSelector } from "react-redux";
=======
import React, {
  FunctionComponent,
  useCallback,
  useEffect,
  useRef,
} from "react";
import { useDispatch } from "react-redux";
>>>>>>> 8b204f7d
import styled from "styled-components";
import { DocPageFragment } from "../../../graphql-types";
import ListAltIconSvg from "../../images/list-alt.svg";
import NewspaperIconSvg from "../../images/newspaper.svg";
import {
  DocPageDesktopGridColumns,
  IsDesktop,
  IsPhablet,
  IsSmallDesktop,
  IsTablet,
} from "../../shared-style";
<<<<<<< HEAD
import { State } from "../../state";
=======
import { useObservable } from "../../state";
>>>>>>> 8b204f7d
import { toggleAside, toggleTOC } from "../../state/common";
import { Article } from "../articles/article";
import { ArticleComments } from "../articles/article-comments";
import {
  ArticleContent,
  ArticleHeader,
  ArticleTitle,
} from "../articles/article-elements";
import { ArticleSections } from "../articles/article-sections";
import {
  ArticleWrapper,
  ArticleWrapperElement,
} from "./doc-page-article-wrapper";
import { Aside, DocPageAside } from "./doc-page-aside";
import { DocPageCommunity } from "./doc-page-community";
import { DocPageLegacy } from "./doc-page-legacy";
import { DocPageNavigation, Navigation } from "./doc-page-navigation";

interface DocPageProperties {
  readonly data: DocPageFragment;
  readonly originPath: string;
}

export const DocPage: FunctionComponent<DocPageProperties> = ({
  data,
  originPath,
}) => {
  const dispatch = useDispatch();
  const { fields, frontmatter, body } = data.file!.childMdx!;
  const slug = fields!.slug!.substring(1);
  const path = `/docs/${slug}`;
  const productAndVersionPattern = /^([\w-]*?)\/(v\d+)?/g;
  const result = productAndVersionPattern.exec(slug);
  const selectedProduct = result![1]! || "";
  const selectedVersion = (result && result[2]) || "";
  const title = frontmatter!.title!;
  const responsiveMenuRef = useRef<HTMLDivElement>(null);

  const hasScrolled$ = useObservable((state) => {
    return state.common.yScrollPosition > 20;
  });

  const handleToggleTOC = useCallback(() => {
    dispatch(toggleTOC());
  }, []);

  const handleToggleAside = useCallback(() => {
    dispatch(toggleAside());
  }, []);

  useEffect(() => {
    const classes = responsiveMenuRef.current?.className ?? "";

    const subscription = hasScrolled$.subscribe((hasScrolled) => {
      if (responsiveMenuRef.current) {
        responsiveMenuRef.current.className =
          classes + (hasScrolled ? " scrolled" : "");
      }
    });

    return () => {
      subscription.unsubscribe();
    };
  }, [hasScrolled$]);

  return (
    <Container>
      <DocPageNavigation
        data={data}
        selectedPath={path}
        selectedProduct={selectedProduct}
        selectedVersion={selectedVersion}
      />
      <ArticleWrapper>
        <ArticleContainer>
          <Article>
            {false && <DocPageLegacy />}
            <ArticleHeader kind="doc">
              <ResponsiveMenuWrapper>
<<<<<<< HEAD
                <ResponsiveMenu hasScrolled={hasScrolled}>
=======
                <ResponsiveMenu ref={responsiveMenuRef}>
>>>>>>> 8b204f7d
                  <Button onClick={handleToggleTOC} className="toc-toggle">
                    <ListAltIconSvg /> Table of contents
                  </Button>
                  <Button onClick={handleToggleAside} className="aside-toggle">
                    <NewspaperIconSvg /> About this article
                  </Button>
                </ResponsiveMenu>
              </ResponsiveMenuWrapper>
              <ArticleTitle>{title}</ArticleTitle>
            </ArticleHeader>
            <ArticleContent>
              <MDXRenderer>{body}</MDXRenderer>
            </ArticleContent>
          </Article>
          {false && <ArticleComments data={data} path={path} title={title} />}
        </ArticleContainer>
      </ArticleWrapper>
      <DocPageAside>
        <DocPageCommunity data={data} originPath={originPath} />
        <ArticleSections data={data.file!.childMdx!} />
      </DocPageAside>
    </Container>
  );
};

export const DocPageGraphQLFragment = graphql`
  fragment DocPage on Query {
    file(
      sourceInstanceName: { eq: "docs" }
      relativePath: { eq: $originPath }
    ) {
      childMdx {
        fields {
          slug
        }
        frontmatter {
          title
        }
        body
        ...ArticleSections
      }
    }
    ...ArticleComments
    ...DocPageCommunity
    ...DocPageNavigation
  }
`;

const ResponsiveMenuWrapper = styled.div`
  position: absolute;
  left: 0;
  right: 0;
`;

const ArticleContainer = styled.div`
  padding: 20px;
  grid-row: 1;
  grid-column: 3;

  ${IsSmallDesktop(`
      grid-column: 1;
  `)};

  ${IsPhablet(`
    width: 100%;
    padding: 0;
  `)}
`;

const Container = styled.div`
  display: grid;
  ${DocPageDesktopGridColumns};
  ${IsSmallDesktop(`
    grid-template-columns: 250px 1fr;
    width: auto;
  `)}

  ${IsTablet(`
    grid-template-columns: 1fr;
  `)}

  grid-template-rows: 1fr;
  width: 100%;
  height: 100%;
  overflow: visible;

  ${Navigation} {
    grid-row: 1;
    grid-column: 2;

    ${IsSmallDesktop(`
      grid-column: 1;
    `)}
  }

  ${ArticleWrapperElement} {
    grid-row: 1;
    grid-column: 1 / 6;

    ${IsSmallDesktop(`
      grid-column: 2 / 5;
    `)}

    ${IsTablet(`
      grid-column: 1 / 5;
    `)}
  }

  ${Aside} {
    grid-row: 1;
    grid-column: 4;

    ${IsPhablet(`
      grid-column: 1;
    `)}
  }
`;

<<<<<<< HEAD
const ResponsiveMenu = styled.div<{ readonly hasScrolled: boolean }>`
  position: fixed;
  transition: all 100ms linear 0s;
  ${({ hasScrolled }) => (hasScrolled ? "top: 60px;" : "top: 80px;")}
  box-sizing: border-box;
  z-index: 3;
=======
const ResponsiveMenu = styled.div`
  position: fixed;
>>>>>>> 8b204f7d
  display: flex;
  z-index: 3;
  box-sizing: border-box;
  flex-direction: row;
  align-items: center;
<<<<<<< HEAD
=======
  top: 80px;
  margin: 0 auto;
  width: 820px;
  height: 60px;
  padding: 0 20px;
>>>>>>> 8b204f7d
  border-radius: 4px 4px 0 0;
  background: linear-gradient(
    180deg,
    #ffffff 30%,
    rgba(255, 255, 255, 0.75) 100%
  );
  transition: all 100ms linear 0s;

<<<<<<< HEAD
  width: 820px;
  height: 60px;
  margin-left: auto;
  margin-right: auto;
  padding: 0 20px;
=======
  &.scrolled {
    top: 60px;
  }
>>>>>>> 8b204f7d

  ${IsPhablet(`
    left: 0;
    width: auto;
    right: 0;
    margin-left: 0;
    margin-right: 0;
    top: 60px;
  `)}

  ${IsDesktop(`
    display: none;
  `)}

  ${IsSmallDesktop(`
    > .toc-toggle {
      display: none;
    }
  `)}

  ${IsTablet(`
    > .toc-toggle {
      display: initial;
    }
  `)}
`;

const Button = styled.button`
  display: flex;
  flex-direction: row;
  align-items: center;
  color: #666;
  transition: color 0.2s ease-in-out;

  &.aside-toggle {
    margin-left: auto;
  }

  &:hover {
    color: #000;

    > svg {
      fill: #000;
    }
  }

  > svg {
    margin-right: 5px;
    width: 16px;
    height: 16px;
    fill: #666;
    transition: fill 0.2s ease-in-out;
  }
`;<|MERGE_RESOLUTION|>--- conflicted
+++ resolved
@@ -1,9 +1,5 @@
 import { graphql } from "gatsby";
 import { MDXRenderer } from "gatsby-plugin-mdx";
-<<<<<<< HEAD
-import React, { FunctionComponent, useCallback } from "react";
-import { useDispatch, useSelector } from "react-redux";
-=======
 import React, {
   FunctionComponent,
   useCallback,
@@ -11,7 +7,6 @@
   useRef,
 } from "react";
 import { useDispatch } from "react-redux";
->>>>>>> 8b204f7d
 import styled from "styled-components";
 import { DocPageFragment } from "../../../graphql-types";
 import ListAltIconSvg from "../../images/list-alt.svg";
@@ -23,11 +18,7 @@
   IsSmallDesktop,
   IsTablet,
 } from "../../shared-style";
-<<<<<<< HEAD
-import { State } from "../../state";
-=======
 import { useObservable } from "../../state";
->>>>>>> 8b204f7d
 import { toggleAside, toggleTOC } from "../../state/common";
 import { Article } from "../articles/article";
 import { ArticleComments } from "../articles/article-comments";
@@ -107,11 +98,7 @@
             {false && <DocPageLegacy />}
             <ArticleHeader kind="doc">
               <ResponsiveMenuWrapper>
-<<<<<<< HEAD
-                <ResponsiveMenu hasScrolled={hasScrolled}>
-=======
                 <ResponsiveMenu ref={responsiveMenuRef}>
->>>>>>> 8b204f7d
                   <Button onClick={handleToggleTOC} className="toc-toggle">
                     <ListAltIconSvg /> Table of contents
                   </Button>
@@ -230,30 +217,18 @@
   }
 `;
 
-<<<<<<< HEAD
-const ResponsiveMenu = styled.div<{ readonly hasScrolled: boolean }>`
-  position: fixed;
-  transition: all 100ms linear 0s;
-  ${({ hasScrolled }) => (hasScrolled ? "top: 60px;" : "top: 80px;")}
-  box-sizing: border-box;
-  z-index: 3;
-=======
 const ResponsiveMenu = styled.div`
   position: fixed;
->>>>>>> 8b204f7d
   display: flex;
   z-index: 3;
   box-sizing: border-box;
   flex-direction: row;
   align-items: center;
-<<<<<<< HEAD
-=======
   top: 80px;
   margin: 0 auto;
   width: 820px;
   height: 60px;
   padding: 0 20px;
->>>>>>> 8b204f7d
   border-radius: 4px 4px 0 0;
   background: linear-gradient(
     180deg,
@@ -262,17 +237,9 @@
   );
   transition: all 100ms linear 0s;
 
-<<<<<<< HEAD
-  width: 820px;
-  height: 60px;
-  margin-left: auto;
-  margin-right: auto;
-  padding: 0 20px;
-=======
   &.scrolled {
     top: 60px;
   }
->>>>>>> 8b204f7d
 
   ${IsPhablet(`
     left: 0;
