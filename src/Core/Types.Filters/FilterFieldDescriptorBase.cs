--- conflicted
+++ resolved
@@ -18,12 +18,7 @@
             IDescriptorContext context,
             PropertyInfo property)
             : base(context)
-<<<<<<< HEAD
-        {
-            _namingConvention = context.GetFilterNamingConvention();
-=======
-        { 
->>>>>>> d180ff9a
+        {
             Definition.Property = property
                 ?? throw new ArgumentNullException(nameof(property));
             Definition.Name = context.Naming.GetMemberName(
@@ -33,6 +28,7 @@
             Definition.Type = context.Inspector.GetInputReturnType(property);
             Definition.Filters.BindingBehavior =
                 context.Options.DefaultBindingBehavior;
+            _namingConvention = context.GetFilterNamingConvention();
         }
 
         internal protected sealed override FilterFieldDefintion Definition { get; } =
