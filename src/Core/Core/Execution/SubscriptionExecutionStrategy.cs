using System;
using System.Collections.Generic;
using System.Linq;
using System.Threading;
using System.Threading.Tasks;
using HotChocolate.Execution.Configuration;
using HotChocolate.Language;
using HotChocolate.Resolvers;
using HotChocolate.Subscriptions;
using HotChocolate.Types;

namespace HotChocolate.Execution
{
    internal sealed class SubscriptionExecutionStrategy
        : ExecutionStrategyBase
    {
        private IRequestTimeoutOptionsAccessor _options;

        public SubscriptionExecutionStrategy(
            IRequestTimeoutOptionsAccessor options)
        {
            _options = options ??
                throw new ArgumentNullException(nameof(options));
        }

        public override Task<IExecutionResult> ExecuteAsync(
            IExecutionContext executionContext,
            CancellationToken cancellationToken)
        {
            if (executionContext == null)
            {
                throw new ArgumentNullException(nameof(executionContext));
            }

            return ExecuteInternalAsync(executionContext, cancellationToken);
        }

        private async Task<IExecutionResult> ExecuteInternalAsync(
            IExecutionContext executionContext,
            CancellationToken cancellationToken)
        {
            EventDescription eventDescription = CreateEvent(executionContext);

            IEventStream eventStream = await SubscribeAsync(
                executionContext.Services,
                eventDescription)
                    .ConfigureAwait(false);

            return new SubscriptionResult(
                eventStream,
                msg =>
                {
                    IExecutionContext cloned = executionContext.Clone();

                    cloned.ContextData[typeof(IEventMessage).FullName] = msg;

                    return cloned;
                },
                ExecuteSubscriptionQueryAsync,
                executionContext.ServiceScope);
        }

        private EventDescription CreateEvent(
            IExecutionContext executionContext)
        {
            IReadOnlyCollection<FieldSelection> selections = executionContext
                .FieldHelper.CollectFields(
                    executionContext.Operation.RootType,
                    executionContext.Operation.Definition.SelectionSet);

            if (selections.Count == 1)
            {
                FieldSelection selection = selections.Single();
<<<<<<< HEAD
                Dictionary<string, ArgumentValue> argumentValues =
                    selection.CoerceArgumentValues(
                        executionContext.Variables,
                        Path.New(selection.ResponseName));
=======
                Dictionary<string, ArgumentValue> argumentValues = selection
                    .CoerceArgumentValues(executionContext.Variables);
>>>>>>> 473a828d
                var arguments = new List<ArgumentNode>();

                foreach (KeyValuePair<string, ArgumentValue> argumentValue in
                    argumentValues)
                {
                    IInputType argumentType = argumentValue.Value.Type;
                    object value = argumentValue.Value.Value;

                    arguments.Add(new ArgumentNode(
                        argumentValue.Key,
                        argumentType.ParseValue(value)));
                }

                return new EventDescription(selection.Field.Name, arguments);
            }
            else
            {
                // TODO : Error message
                throw new QueryException();
            }
        }

        private Task<IEventStream> SubscribeAsync(
            IServiceProvider services,
            EventDescription @event)
        {
            var eventRegistry = (IEventRegistry)services
                .GetService(typeof(IEventRegistry));

            if (eventRegistry == null)
            {
                throw new QueryException(new QueryError(
                    "Register a event registry as service in order " +
                    "to use subsciptions."));
            }

            return eventRegistry.SubscribeAsync(@event);
        }

        private async Task<IReadOnlyQueryResult> ExecuteSubscriptionQueryAsync(
            IExecutionContext executionContext,
            CancellationToken cancellationToken)
        {
            BatchOperationHandler batchOperationHandler =
                CreateBatchOperationHandler(executionContext);
            var requestTimeoutCts = new CancellationTokenSource(
                _options.ExecutionTimeout);

            try
            {
                using (var combinedCts = CancellationTokenSource
                    .CreateLinkedTokenSource(
                        requestTimeoutCts.Token,
                        cancellationToken))
                {
                    IQueryResult result = await ExecuteQueryAsync(
                        executionContext,
                        batchOperationHandler,
                        cancellationToken)
                            .ConfigureAwait(false);

                    return result.AsReadOnly();
                }
            }
            finally
            {
                batchOperationHandler?.Dispose();
                requestTimeoutCts.Dispose();
            }
        }
    }
}<|MERGE_RESOLUTION|>--- conflicted
+++ resolved
@@ -71,15 +71,10 @@
             if (selections.Count == 1)
             {
                 FieldSelection selection = selections.Single();
-<<<<<<< HEAD
                 Dictionary<string, ArgumentValue> argumentValues =
                     selection.CoerceArgumentValues(
                         executionContext.Variables,
                         Path.New(selection.ResponseName));
-=======
-                Dictionary<string, ArgumentValue> argumentValues = selection
-                    .CoerceArgumentValues(executionContext.Variables);
->>>>>>> 473a828d
                 var arguments = new List<ArgumentNode>();
 
                 foreach (KeyValuePair<string, ArgumentValue> argumentValue in
