using System;
using System.Diagnostics;
using System.Threading.Tasks;
using HotChocolate.Execution.Configuration;
using HotChocolate.Execution.Instrumentation;
using HotChocolate.Language;
using HotChocolate.Runtime;
using HotChocolate.Validation;

namespace HotChocolate.Execution
{
    internal sealed class ValidateQueryMiddleware
    {
        private readonly QueryDelegate _next;
        private readonly IValidateQueryOptionsAccessor _options;
        private readonly IQueryValidator _validator;
        private readonly Cache<QueryValidationResult> _validatorCache;

        public ValidateQueryMiddleware(
            QueryDelegate next,
            IQueryValidator validator,
            Cache<QueryValidationResult> validatorCache,
            IValidateQueryOptionsAccessor options)
        {
            _next = next ??
                throw new ArgumentNullException(nameof(next));
            _validator = validator ??
                throw new ArgumentNullException(nameof(validator));
            _validatorCache = validatorCache ??
                new Cache<QueryValidationResult>(Defaults.CacheSize);
            _options = options ??
                throw new ArgumentNullException(nameof(options));
        }
         
        public async Task InvokeAsync(IQueryContext context)
        {
            Activity activity = ValidationDiagnosticEvents
                .BeginValidation(context);

            if (context.Document == null)
            {
<<<<<<< HEAD
                context.Result = QueryResult.CreateError(new QueryError(
                    "The validation middleware expectes the " +
                    "query document to be parsed."));
                return Task.CompletedTask;
            }

            context.ValidationResult = _validatorCache.GetOrCreate(
                context.Request.Query,
                () => _validator.Validate(context.Schema, context.Document));

            if (context.ValidationResult.HasErrors)
=======
                // TODO : Resources
                context.Result = QueryResult.CreateError(new QueryError(
                    "The validation middleware expectes the " +
                    "query document to be parsed."));
            }
            else
>>>>>>> 473a828d
            {
                context.ValidationResult = _validatorCache.GetOrCreate(
                    context.Request.Query,
                    () => Validate(context.Schema, context.Document));

                if (context.ValidationResult.HasErrors)
                {
                    context.Result = QueryResult.CreateError(
                        context.ValidationResult.Errors);
                    ValidationDiagnosticEvents.ValidationError(context);
                }
                else
                {
                    await _next(context).ConfigureAwait(false);
                }
            }
<<<<<<< HEAD
=======

            ValidationDiagnosticEvents.EndValidation(activity, context);
        }
>>>>>>> 473a828d

            return _next(context);
        }
    }
}<|MERGE_RESOLUTION|>--- conflicted
+++ resolved
@@ -12,15 +12,13 @@
     internal sealed class ValidateQueryMiddleware
     {
         private readonly QueryDelegate _next;
-        private readonly IValidateQueryOptionsAccessor _options;
         private readonly IQueryValidator _validator;
         private readonly Cache<QueryValidationResult> _validatorCache;
 
         public ValidateQueryMiddleware(
             QueryDelegate next,
             IQueryValidator validator,
-            Cache<QueryValidationResult> validatorCache,
-            IValidateQueryOptionsAccessor options)
+            Cache<QueryValidationResult> validatorCache)
         {
             _next = next ??
                 throw new ArgumentNullException(nameof(next));
@@ -28,10 +26,8 @@
                 throw new ArgumentNullException(nameof(validator));
             _validatorCache = validatorCache ??
                 new Cache<QueryValidationResult>(Defaults.CacheSize);
-            _options = options ??
-                throw new ArgumentNullException(nameof(options));
         }
-         
+
         public async Task InvokeAsync(IQueryContext context)
         {
             Activity activity = ValidationDiagnosticEvents
@@ -39,26 +35,12 @@
 
             if (context.Document == null)
             {
-<<<<<<< HEAD
-                context.Result = QueryResult.CreateError(new QueryError(
-                    "The validation middleware expectes the " +
-                    "query document to be parsed."));
-                return Task.CompletedTask;
-            }
-
-            context.ValidationResult = _validatorCache.GetOrCreate(
-                context.Request.Query,
-                () => _validator.Validate(context.Schema, context.Document));
-
-            if (context.ValidationResult.HasErrors)
-=======
                 // TODO : Resources
                 context.Result = QueryResult.CreateError(new QueryError(
-                    "The validation middleware expectes the " +
+                    "The validation middleware expects the " +
                     "query document to be parsed."));
             }
             else
->>>>>>> 473a828d
             {
                 context.ValidationResult = _validatorCache.GetOrCreate(
                     context.Request.Query,
@@ -75,14 +57,15 @@
                     await _next(context).ConfigureAwait(false);
                 }
             }
-<<<<<<< HEAD
-=======
 
             ValidationDiagnosticEvents.EndValidation(activity, context);
         }
->>>>>>> 473a828d
 
-            return _next(context);
+        private QueryValidationResult Validate(
+            ISchema schema,
+            DocumentNode document)
+        {
+            return _validator.Validate(schema, document);
         }
     }
 }