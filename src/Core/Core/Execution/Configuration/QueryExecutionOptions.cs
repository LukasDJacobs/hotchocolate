using System;
using System.Diagnostics;

namespace HotChocolate.Execution.Configuration
{
    /// <summary>
    /// Represents the entirety of settings to configure the behaviour of the
    /// query execution engine.
    /// </summary>
    public class QueryExecutionOptions
        : IQueryExecutionOptionsAccessor
    {
        private const int _minMaxExecutionDepth = 1;
        private const int _minQueryCacheSize = 10;
        private static readonly TimeSpan _minExecutionTimeout =
            TimeSpan.FromMilliseconds(100);

        private TimeSpan _executionTimeout = TimeSpan.FromSeconds(30);
        private int? _maxExecutionDepth;
<<<<<<< HEAD
        private int _queryCacheSize = _minQueryCacheSize;
        private int? _maxOperationComplexity;
=======
        private int _queryCacheSize = 100;
>>>>>>> 473a828d

        /// <summary>
        /// Gets or sets a value indicating whether tracing for performance
        /// measurement of query requests is enabled. The default value is
        /// <see langword="false"/>.
        /// </summary>
        public bool EnableTracing { get; set; }

        /// <summary>
        /// Gets or sets maximum allowed execution time of a query. The default
        /// value is <c>30</c> seconds. The minimum allowed value is <c>100</c>
        /// milliseconds.
        /// </summary>
        public TimeSpan ExecutionTimeout
        {
            get => _executionTimeout;
            set
            {
                _executionTimeout = (value < _minExecutionTimeout)
                    ? _minExecutionTimeout
                    : value;
            }
        }

        /// <summary>
        /// Gets or sets a value indicating whether the <c>GraphQL</c> errors
        /// should be extended with exception details. The default value is
        /// <see cref="Debugger.IsAttached"/>.
        /// </summary>
        public bool IncludeExceptionDetails { get; set; } =
            Debugger.IsAttached;

        /// <summary>
        /// Gets or sets the maximum allowed depth of a query. The default
        /// value is <see langword="null"/>. The minimum allowed value is
        /// <c>1</c>.
        /// </summary>
        public int? MaxExecutionDepth
        {
            get => _maxExecutionDepth;
            set
            {
                if (value.HasValue && value < _minMaxExecutionDepth)
                {
                    throw new ArgumentOutOfRangeException(
                        nameof(value),
                        value,
                        "MaxExecutionDepth mustn't be below one.");
                }

                _maxExecutionDepth = value;
            }
        }

        public int? MaxOperationComplexity
        {
            get => _maxOperationComplexity;
            set
            {
                if (value.HasValue && value < _maxOperationComplexity)
                {
                    throw new ArgumentOutOfRangeException(
                        nameof(value),
                        value,
                        "MaxOperationComplexity mustn't be below one.");
                }

                _maxOperationComplexity = value;
            }
        }

        /// <summary>
        /// Gets or sets the maximum amount of queries that can be cached. The
        /// default value is <c>100</c>. The minimum allowed value is
        /// <c>10</c>.
        /// </summary>
        public int QueryCacheSize
        {
            get => _queryCacheSize;
            set
            {
                _queryCacheSize = (value < _minQueryCacheSize)
                    ? _minQueryCacheSize
                    : value;
            }
        }
    }
}<|MERGE_RESOLUTION|>--- conflicted
+++ resolved
@@ -12,17 +12,13 @@
     {
         private const int _minMaxExecutionDepth = 1;
         private const int _minQueryCacheSize = 10;
-        private static readonly TimeSpan _minExecutionTimeout =
+        private static readonly TimeSpan _min$ExecutionTimeout =
             TimeSpan.FromMilliseconds(100);
 
         private TimeSpan _executionTimeout = TimeSpan.FromSeconds(30);
         private int? _maxExecutionDepth;
-<<<<<<< HEAD
-        private int _queryCacheSize = _minQueryCacheSize;
+        private int _queryCacheSize = 100;
         private int? _maxOperationComplexity;
-=======
-        private int _queryCacheSize = 100;
->>>>>>> 473a828d
 
         /// <summary>
         /// Gets or sets a value indicating whether tracing for performance
