using System.Linq;
using System;
using System.Collections.Generic;
using HotChocolate.Types.Descriptors.Definitions;
using HotChocolate.Configuration;
using HotChocolate.Properties;
using System.Globalization;

#nullable enable

namespace HotChocolate.Types
{
    public abstract class TypeSystemObjectBase<TDefinition>
        : TypeSystemObjectBase
        where TDefinition : DefinitionBase
    {
        private TDefinition? _definition;
        private Dictionary<string, object?>? _contextData;

        protected TypeSystemObjectBase() { }

        public override IReadOnlyDictionary<string, object?> ContextData
        {
            get
            {
                if (_contextData is null)
                {
                    throw new TypeInitializationException();
                }
                return _contextData;
            }
        }

        internal TDefinition? Definition
        {
            get
            {
                return _definition;
            }
        }

        internal sealed override void Initialize(IInitializationContext context)
        {
            _definition = CreateDefinition(context);

            if (_definition is null)
            {
                throw new InvalidOperationException(
                    TypeResources.TypeSystemObjectBase_DefinitionIsNull);
            }

<<<<<<< HEAD
            context.Interceptor.OnBeforeRegisterDependencies(
                context, _definition, _definition.ContextData);

            RegisterConfigurationDependencies(context);
=======
            RegisterConfigurationDependencies(context, _definition);
>>>>>>> d180ff9a
            OnRegisterDependencies(context, _definition);

            context.Interceptor.OnAfterRegisterDependencies(
                context, _definition, _definition.ContextData);

            base.Initialize(context);
        }

        protected abstract TDefinition CreateDefinition(
            IInitializationContext context);

        protected virtual void OnRegisterDependencies(
            IInitializationContext context,
            TDefinition definition)
        {
        }

        internal sealed override void CompleteName(ICompletionContext context)
        {
            if (_definition is null)
            {
                throw new InvalidOperationException(
                    TypeResources.TypeSystemObjectBase_DefinitionIsNull);
            }

<<<<<<< HEAD
            context.Interceptor.OnBeforeCompleteName(
                context, _definition, _definition.ContextData);

            ExecuteConfigurations(context, ApplyConfigurationOn.Naming);
=======
            ExecuteConfigurations(context, _definition, ApplyConfigurationOn.Naming);
>>>>>>> d180ff9a
            OnCompleteName(context, _definition);

            if (Name.IsEmpty)
            {
                context.ReportError(SchemaErrorBuilder.New()
                    .SetMessage(string.Format(
                        CultureInfo.InvariantCulture,
                        TypeResources.TypeSystemObjectBase_NameIsNull,
                        GetType().FullName))
                    .SetCode(ErrorCodes.Schema.NoName)
                    .SetTypeSystemObject(this)
                    .Build());
            }

            base.CompleteName(context);

            context.Interceptor.OnAfterCompleteName(
                context, _definition, _definition.ContextData);
        }

        protected virtual void OnCompleteName(
            ICompletionContext context,
            TDefinition definition)
        {
            if (definition.Name.HasValue)
            {
                Name = definition.Name;
            }
        }

        internal sealed override void CompleteType(ICompletionContext context)
        {
            if (_definition is null)
            {
                throw new InvalidOperationException(
                    TypeResources.TypeSystemObjectBase_DefinitionIsNull);
            }

<<<<<<< HEAD
            DefinitionBase? definition = _definition;

            context.Interceptor.OnBeforeCompleteType(
                context, definition, _definition.ContextData);

            ExecuteConfigurations(context, ApplyConfigurationOn.Completion);
=======
            ExecuteConfigurations(context, _definition, ApplyConfigurationOn.Completion);
>>>>>>> d180ff9a

            Description = _definition.Description;

            OnCompleteType(context, _definition);

            _contextData = new Dictionary<string, object?>(_definition.ContextData);
            _definition = null;

            base.CompleteType(context);

            context.Interceptor.OnAfterCompleteType(
                context, definition, _contextData);
        }

        protected virtual void OnCompleteType(
            ICompletionContext context,
            TDefinition definition)
        {
        }

        private static void RegisterConfigurationDependencies(
            IInitializationContext context,
            TDefinition definition)
        {
<<<<<<< HEAD
            foreach (IGrouping<TypeDependencyKind, TypeDependency> group in
                _configrations.SelectMany(t => t.Dependencies)
                    .GroupBy(t => t.Kind))
=======
            foreach (var group in definition.GetConfigurations()
                .SelectMany(t => t.Dependencies)
                .GroupBy(t => t.Kind))
>>>>>>> d180ff9a
            {
                context.RegisterDependencyRange(
                    group.Select(t => t.TypeReference),
                    group.Key);
            }
        }

        private static void ExecuteConfigurations(
            ICompletionContext context,
            TDefinition definition,
            ApplyConfigurationOn kind)
        {
            foreach (ILazyTypeConfiguration configuration in
                definition.GetConfigurations().Where(t => t.On == kind))
            {
                configuration.Configure(context);
            }
        }
    }
}<|MERGE_RESOLUTION|>--- conflicted
+++ resolved
@@ -49,14 +49,11 @@
                     TypeResources.TypeSystemObjectBase_DefinitionIsNull);
             }
 
-<<<<<<< HEAD
             context.Interceptor.OnBeforeRegisterDependencies(
                 context, _definition, _definition.ContextData);
 
-            RegisterConfigurationDependencies(context);
-=======
             RegisterConfigurationDependencies(context, _definition);
->>>>>>> d180ff9a
+
             OnRegisterDependencies(context, _definition);
 
             context.Interceptor.OnAfterRegisterDependencies(
@@ -82,14 +79,11 @@
                     TypeResources.TypeSystemObjectBase_DefinitionIsNull);
             }
 
-<<<<<<< HEAD
             context.Interceptor.OnBeforeCompleteName(
                 context, _definition, _definition.ContextData);
 
-            ExecuteConfigurations(context, ApplyConfigurationOn.Naming);
-=======
             ExecuteConfigurations(context, _definition, ApplyConfigurationOn.Naming);
->>>>>>> d180ff9a
+
             OnCompleteName(context, _definition);
 
             if (Name.IsEmpty)
@@ -128,16 +122,12 @@
                     TypeResources.TypeSystemObjectBase_DefinitionIsNull);
             }
 
-<<<<<<< HEAD
             DefinitionBase? definition = _definition;
 
             context.Interceptor.OnBeforeCompleteType(
                 context, definition, _definition.ContextData);
 
-            ExecuteConfigurations(context, ApplyConfigurationOn.Completion);
-=======
             ExecuteConfigurations(context, _definition, ApplyConfigurationOn.Completion);
->>>>>>> d180ff9a
 
             Description = _definition.Description;
 
@@ -162,15 +152,9 @@
             IInitializationContext context,
             TDefinition definition)
         {
-<<<<<<< HEAD
-            foreach (IGrouping<TypeDependencyKind, TypeDependency> group in
-                _configrations.SelectMany(t => t.Dependencies)
-                    .GroupBy(t => t.Kind))
-=======
             foreach (var group in definition.GetConfigurations()
                 .SelectMany(t => t.Dependencies)
                 .GroupBy(t => t.Kind))
->>>>>>> d180ff9a
             {
                 context.RegisterDependencyRange(
                     group.Select(t => t.TypeReference),
