--- conflicted
+++ resolved
@@ -95,22 +95,17 @@
         }
 
         [Fact]
-<<<<<<< HEAD
         public async Task GetItems_ObjectEqualsFilter_FirstItems_Is_Returned()
-=======
-        public async Task DateTimeType_GreaterThan_Filter()
->>>>>>> 14ef81bf
-        {
-            // arrange
-            var serviceCollection = new ServiceCollection();
-            serviceCollection.AddSingleton<IMongoCollection<Model>>(sp =>
-            {
-                IMongoDatabase database = _mongoResource.CreateDatabase();
-
-                var collection = database.GetCollection<Model>("col");
-                collection.InsertMany(new[]
-                {
-<<<<<<< HEAD
+        {
+            // arrange
+            var serviceCollection = new ServiceCollection();
+            serviceCollection.AddSingleton<IMongoCollection<Model>>(sp =>
+            {
+                IMongoDatabase database = _mongoResource.CreateDatabase();
+
+                var collection = database.GetCollection<Model>("col");
+                collection.InsertMany(new[]
+                {
                     new Model
                     {
                         Nested = new Model
@@ -135,27 +130,164 @@
                             }
                         }
                     },
-=======
-                    new Model { Time = new DateTime(2000, 1, 1, 1, 1, 1, DateTimeKind.Utc) },
-                    new Model { Time = new DateTime(2016, 1, 1, 1, 1, 1, DateTimeKind.Utc) },
->>>>>>> 14ef81bf
-                });
-                return collection;
-            });
-
-            ISchema schema = SchemaBuilder.New()
-                .AddQueryType<QueryType>()
-                .AddServices(serviceCollection.BuildServiceProvider())
-                .Create();
-
-            IQueryExecutor executor = schema.MakeExecutable();
-
-            IReadOnlyQueryRequest request = QueryRequestBuilder.New()
-<<<<<<< HEAD
+                });
+                return collection;
+            });
+
+            ISchema schema = SchemaBuilder.New()
+                .AddQueryType<QueryType>()
+                .AddServices(serviceCollection.BuildServiceProvider())
+                .Create();
+
+            IQueryExecutor executor = schema.MakeExecutable();
+
+            IReadOnlyQueryRequest request = QueryRequestBuilder.New()
                 .SetQuery(
                     "{ items(where: { nested:{ nested: { foo: \"abc\" " +
                     "} } }) { nested { nested { foo } } } }")
-=======
+                .Create();
+
+            // act
+            IExecutionResult result = await executor.ExecuteAsync(request);
+
+            // assert
+            result.MatchSnapshot();
+        }
+
+        [Fact]
+        public async Task GetItems_With_Paging_EqualsFilter_FirstItems_Is_Returned()
+        {
+            // arrange
+            var serviceCollection = new ServiceCollection();
+            serviceCollection.AddSingleton<IMongoCollection<Model>>(sp =>
+            {
+                IMongoDatabase database = _mongoResource.CreateDatabase();
+
+                var collection = database.GetCollection<Model>("col");
+                collection.InsertMany(new[]
+                {
+                    new Model { Foo = "abc", Bar = 1, Baz = true },
+                    new Model { Foo = "def", Bar = 2, Baz = false },
+                });
+                return collection;
+            });
+
+            ISchema schema = SchemaBuilder.New()
+                .AddQueryType<QueryType>()
+                .AddServices(serviceCollection.BuildServiceProvider())
+                .Create();
+
+            IQueryExecutor executor = schema.MakeExecutable();
+
+            IReadOnlyQueryRequest request = QueryRequestBuilder.New()
+                .SetQuery("{ paging(where: { foo: \"abc\" }) { nodes { foo } } }")
+                .Create();
+
+            // act
+            IExecutionResult result = await executor.ExecuteAsync(request);
+
+            // assert
+            result.MatchSnapshot();
+        }
+
+        [Fact]
+        public async Task Boolean_Filter_Equals()
+        {
+            // arrange
+            var serviceCollection = new ServiceCollection();
+            serviceCollection.AddSingleton<IMongoCollection<Model>>(sp =>
+            {
+                IMongoDatabase database = _mongoResource.CreateDatabase();
+
+                var collection = database.GetCollection<Model>("col");
+                collection.InsertMany(new[]
+                {
+                    new Model { Foo = "abc", Bar = 1, Baz = true },
+                    new Model { Foo = "def", Bar = 2, Baz = false },
+                });
+                return collection;
+            });
+
+            ISchema schema = SchemaBuilder.New()
+                .AddQueryType<QueryType>()
+                .AddServices(serviceCollection.BuildServiceProvider())
+                .Create();
+
+            IQueryExecutor executor = schema.MakeExecutable();
+
+            IReadOnlyQueryRequest request = QueryRequestBuilder.New()
+                .SetQuery("{ paging(where: { baz: true }) { nodes { foo } } }")
+                .Create();
+
+            // act
+            IExecutionResult result = await executor.ExecuteAsync(request);
+
+            // assert
+            result.MatchSnapshot();
+        }
+
+        [Fact]
+        public async Task Boolean_Filter_Not_Equals()
+        {
+            // arrange
+            var serviceCollection = new ServiceCollection();
+            serviceCollection.AddSingleton<IMongoCollection<Model>>(sp =>
+            {
+                IMongoDatabase database = _mongoResource.CreateDatabase();
+
+                var collection = database.GetCollection<Model>("col");
+                collection.InsertMany(new[]
+                {
+                    new Model { Foo = "abc", Bar = 1, Baz = true },
+                    new Model { Foo = "def", Bar = 2, Baz = false },
+                });
+                return collection;
+            });
+
+            ISchema schema = SchemaBuilder.New()
+                .AddQueryType<QueryType>()
+                .AddServices(serviceCollection.BuildServiceProvider())
+                .Create();
+
+            IQueryExecutor executor = schema.MakeExecutable();
+
+            IReadOnlyQueryRequest request = QueryRequestBuilder.New()
+                .SetQuery("{ paging(where: { baz_not: false }) { nodes { foo } } }")
+                .Create();
+
+            // act
+            IExecutionResult result = await executor.ExecuteAsync(request);
+
+            // assert
+            result.MatchSnapshot();
+        }
+
+        [Fact]
+        public async Task DateTimeType_GreaterThan_Filter()
+        {
+            // arrange
+            var serviceCollection = new ServiceCollection();
+            serviceCollection.AddSingleton<IMongoCollection<Model>>(sp =>
+            {
+                IMongoDatabase database = _mongoResource.CreateDatabase();
+
+                var collection = database.GetCollection<Model>("col");
+                collection.InsertMany(new[]
+                {
+                    new Model { Time = new DateTime(2000, 1, 1, 1, 1, 1, DateTimeKind.Utc) },
+                    new Model { Time = new DateTime(2016, 1, 1, 1, 1, 1, DateTimeKind.Utc) },
+                });
+                return collection;
+            });
+
+            ISchema schema = SchemaBuilder.New()
+                .AddQueryType<QueryType>()
+                .AddServices(serviceCollection.BuildServiceProvider())
+                .Create();
+
+            IQueryExecutor executor = schema.MakeExecutable();
+
+            IReadOnlyQueryRequest request = QueryRequestBuilder.New()
                 .SetQuery("{ items(where: { time_gt: \"2001-01-01\" }) { time } }")
                 .Create();
 
@@ -193,199 +325,15 @@
 
             IReadOnlyQueryRequest request = QueryRequestBuilder.New()
                 .SetQuery("{ items(where: { date_gt: \"2001-01-01\" }) { date } }")
->>>>>>> 14ef81bf
-                .Create();
-
-            // act
-            IExecutionResult result = await executor.ExecuteAsync(request);
-
-            // assert
-            result.MatchSnapshot();
-        }
-
-        [Fact]
-        public async Task GetItems_With_Paging_EqualsFilter_FirstItems_Is_Returned()
-        {
-            // arrange
-            var serviceCollection = new ServiceCollection();
-            serviceCollection.AddSingleton<IMongoCollection<Model>>(sp =>
-            {
-                IMongoDatabase database = _mongoResource.CreateDatabase();
-
-                var collection = database.GetCollection<Model>("col");
-                collection.InsertMany(new[]
-                {
-                    new Model { Foo = "abc", Bar = 1, Baz = true },
-                    new Model { Foo = "def", Bar = 2, Baz = false },
-                });
-                return collection;
-            });
-
-            ISchema schema = SchemaBuilder.New()
-                .AddQueryType<QueryType>()
-                .AddServices(serviceCollection.BuildServiceProvider())
-                .Create();
-
-            IQueryExecutor executor = schema.MakeExecutable();
-
-            IReadOnlyQueryRequest request = QueryRequestBuilder.New()
-                .SetQuery("{ paging(where: { foo: \"abc\" }) { nodes { foo } } }")
-                .Create();
-
-            // act
-            IExecutionResult result = await executor.ExecuteAsync(request);
-
-            // assert
-            result.MatchSnapshot();
-        }
-
-        [Fact]
-        public async Task Boolean_Filter_Equals()
-        {
-            // arrange
-            var serviceCollection = new ServiceCollection();
-            serviceCollection.AddSingleton<IMongoCollection<Model>>(sp =>
-            {
-                IMongoDatabase database = _mongoResource.CreateDatabase();
-
-                var collection = database.GetCollection<Model>("col");
-                collection.InsertMany(new[]
-                {
-                    new Model { Foo = "abc", Bar = 1, Baz = true },
-                    new Model { Foo = "def", Bar = 2, Baz = false },
-                });
-                return collection;
-            });
-
-            ISchema schema = SchemaBuilder.New()
-                .AddQueryType<QueryType>()
-                .AddServices(serviceCollection.BuildServiceProvider())
-                .Create();
-
-            IQueryExecutor executor = schema.MakeExecutable();
-
-            IReadOnlyQueryRequest request = QueryRequestBuilder.New()
-                .SetQuery("{ paging(where: { baz: true }) { nodes { foo } } }")
-                .Create();
-
-            // act
-            IExecutionResult result = await executor.ExecuteAsync(request);
-
-            // assert
-            result.MatchSnapshot();
-        }
-
-        [Fact]
-        public async Task Boolean_Filter_Not_Equals()
-        {
-            // arrange
-            var serviceCollection = new ServiceCollection();
-            serviceCollection.AddSingleton<IMongoCollection<Model>>(sp =>
-            {
-                IMongoDatabase database = _mongoResource.CreateDatabase();
-
-                var collection = database.GetCollection<Model>("col");
-                collection.InsertMany(new[]
-                {
-                    new Model { Foo = "abc", Bar = 1, Baz = true },
-                    new Model { Foo = "def", Bar = 2, Baz = false },
-                });
-                return collection;
-            });
-
-            ISchema schema = SchemaBuilder.New()
-                .AddQueryType<QueryType>()
-                .AddServices(serviceCollection.BuildServiceProvider())
-                .Create();
-
-            IQueryExecutor executor = schema.MakeExecutable();
-
-            IReadOnlyQueryRequest request = QueryRequestBuilder.New()
-                .SetQuery("{ paging(where: { baz_not: false }) { nodes { foo } } }")
-                .Create();
-
-            // act
-            IExecutionResult result = await executor.ExecuteAsync(request);
-
-            // assert
-            result.MatchSnapshot();
-        }
-
-<<<<<<< HEAD
-         [Fact]
-        public async Task DateTimeType_GreaterThan_Filter()
-        {
-            // arrange
-            var serviceCollection = new ServiceCollection();
-            serviceCollection.AddSingleton<IMongoCollection<Model>>(sp =>
-            {
-                IMongoDatabase database = _mongoResource.CreateDatabase();
-
-                var collection = database.GetCollection<Model>("col");
-                collection.InsertMany(new[]
-                {
-                    new Model { Time = new DateTime(2000, 1, 1, 1, 1, 1, DateTimeKind.Utc) },
-                    new Model { Time = new DateTime(2016, 1, 1, 1, 1, 1, DateTimeKind.Utc) },
-                });
-                return collection;
-            });
-
-            ISchema schema = SchemaBuilder.New()
-                .AddQueryType<QueryType>()
-                .AddServices(serviceCollection.BuildServiceProvider())
-                .Create();
-
-            IQueryExecutor executor = schema.MakeExecutable();
-
-            IReadOnlyQueryRequest request = QueryRequestBuilder.New()
-                .SetQuery("{ items(where: { time_gt: \"2001-01-01\" }) { time } }")
-                .Create();
-
-            // act
-            IExecutionResult result = await executor.ExecuteAsync(request);
-
-            // assert
-            result.MatchSnapshot();
-        }
-
-        [Fact]
-        public async Task DateType_GreaterThan_Filter()
-        {
-            // arrange
-            var serviceCollection = new ServiceCollection();
-            serviceCollection.AddSingleton<IMongoCollection<Model>>(sp =>
-            {
-                IMongoDatabase database = _mongoResource.CreateDatabase();
-
-                var collection = database.GetCollection<Model>("col");
-                collection.InsertMany(new[]
-                {
-                    new Model { Date = new DateTime(2000, 1, 1, 1, 1, 1, DateTimeKind.Utc).Date },
-                    new Model { Date = new DateTime(2016, 1, 1, 1, 1, 1, DateTimeKind.Utc).Date },
-                });
-                return collection;
-            });
-
-            ISchema schema = SchemaBuilder.New()
-                .AddQueryType<QueryType>()
-                .AddServices(serviceCollection.BuildServiceProvider())
-                .Create();
-
-            IQueryExecutor executor = schema.MakeExecutable();
-
-            IReadOnlyQueryRequest request = QueryRequestBuilder.New()
-                .SetQuery("{ items(where: { date_gt: \"2001-01-01\" }) { date } }")
-                .Create();
-
-            // act
-            IExecutionResult result = await executor.ExecuteAsync(request);
-
-            // assert
-            result.MatchSnapshot();
-        }
-
-=======
->>>>>>> 14ef81bf
+                .Create();
+
+            // act
+            IExecutionResult result = await executor.ExecuteAsync(request);
+
+            // assert
+            result.MatchSnapshot();
+        }
+
         public class QueryType : ObjectType
         {
             protected override void Configure(IObjectTypeDescriptor descriptor)
@@ -428,10 +376,7 @@
             public string Foo { get; set; }
             public int Bar { get; set; }
             public bool Baz { get; set; }
-<<<<<<< HEAD
             public Model Nested { get; set; }
-=======
->>>>>>> 14ef81bf
             public DateTime Time { get; set; }
             public DateTime Date { get; set; }
         }
