using System;
using System.Collections.Generic;
using System.Threading;
using System.Threading.Tasks;
using HotChocolate.Language;
using Squadron;
using Xunit;

namespace HotChocolate.Subscriptions.Redis
{
    public class RedisTests
        : IClassFixture<RedisResource>
    {
        private readonly IEventRegistry _registry;
        private readonly IEventSender _sender;

        public RedisTests(RedisResource redisResource)
        {
            var redisEventRegistry = new RedisEventRegistry(
                redisResource.GetConnection(),
                new JsonPayloadSerializer());

            _sender = redisEventRegistry;
            _registry = redisEventRegistry;
        }

        [Fact]
        public Task SubscribeOneConsumer_SendMessage_ConsumerReceivesMessage()
        {
            return TestHelper.TryTest(async () =>
            {
                // arrange
                var cts = new CancellationTokenSource(30000);
                var eventDescription = new EventDescription(
                    Guid.NewGuid().ToString());

                // act
                IEventStream consumer = await _registry.SubscribeAsync(eventDescription);
                var outgoing = new EventMessage(eventDescription, "bar");
                await _sender.SendAsync(outgoing);

                // assert
                IEventMessage incoming = null;
                await foreach (IEventMessage item in consumer.WithCancellation(cts.Token))
                {
                    incoming = item;
                    break;
                }
                Assert.Equal(outgoing.Payload, incoming.Payload);
            });
        }

        [Fact]
        public Task SubscribeOneConsumer_Complete_StreamIsCompleted()
        {
            return TestHelper.TryTest(async () =>
            {
                // arrange
                var cts = new CancellationTokenSource(30000);
                var eventDescription = new EventDescription(
                    Guid.NewGuid().ToString());

                // act
                IEventStream consumer = await _registry.SubscribeAsync(eventDescription);
<<<<<<< HEAD
=======
                IAsyncEnumerator<IEventMessage> enumerator = consumer.GetAsyncEnumerator(cts.Token);
>>>>>>> 82105ee9
                await consumer.CompleteAsync();

                // assert
                Assert.False(await enumerator.MoveNextAsync());
            });
        }

        [Fact]
        public Task SubscribeTwoConsumer_SendOneMessage_BothConsumerReceivesMessage()
        {
            return TestHelper.TryTest(async () =>
            {
                // arrange
                var cts = new CancellationTokenSource(30000);
                var eventDescription = new EventDescription(
                    Guid.NewGuid().ToString());

                // act
<<<<<<< HEAD
                IEventStream consumerOne = await _registry
                    .SubscribeAsync(eventDescription);
                IEventStream consumerTwo = await _registry.SubscribeAsync(eventDescription);
=======
                IEventStream consumerOne =
                    await _registry.SubscribeAsync(eventDescription);
                IAsyncEnumerator<IEventMessage> enumeratorOne =
                    consumerOne.GetAsyncEnumerator(cts.Token);
                IEventStream consumerTwo =
                    await _registry.SubscribeAsync(eventDescription);
                IAsyncEnumerator<IEventMessage> enumeratorTwo =
                    consumerTwo.GetAsyncEnumerator(cts.Token);
>>>>>>> 82105ee9
                var outgoing = new EventMessage(eventDescription, "bar");
                await _sender.SendAsync(outgoing);

                // assert
                Assert.True(await enumeratorOne.MoveNextAsync());
                Assert.True(await enumeratorTwo.MoveNextAsync());
                Assert.Equal(outgoing.Payload, enumeratorOne.Current.Payload);
                Assert.Equal(outgoing.Payload, enumeratorTwo.Current.Payload);
            });
        }

        [Fact]
        public Task SubscribeTwoConsumer_SendTwoMessage_BothConsumerReceivesIndependentMessage()
        {
            return TestHelper.TryTest(async () =>
            {
                // arrange
                var cts = new CancellationTokenSource(30000);
                string name = Guid.NewGuid().ToString();
                var eventDescriptionOne = new EventDescription(
                    name, new ArgumentNode("b", "x"));
                var eventDescriptionTwo = new EventDescription(
                    name, new ArgumentNode("b", "y"));

                // act
<<<<<<< HEAD
                IEventStream consumerOne = await _registry.SubscribeAsync(eventDescriptionOne);
                var outgoingOne = new EventMessage(eventDescriptionOne, "foo");
                await _sender.SendAsync(outgoingOne);

                IEventStream consumerTwo = await _registry.SubscribeAsync(eventDescriptionTwo);
=======
                IEventStream consumerOne =
                   await _registry.SubscribeAsync(eventDescriptionOne);
                IAsyncEnumerator<IEventMessage> enumeratorOne =
                    consumerOne.GetAsyncEnumerator(cts.Token);
                var outgoingOne = new EventMessage(eventDescriptionOne, "foo");
                await _sender.SendAsync(outgoingOne);

                IEventStream consumerTwo =
                    await _registry.SubscribeAsync(eventDescriptionTwo);
                IAsyncEnumerator<IEventMessage> enumeratorTwo =
                    consumerTwo.GetAsyncEnumerator(cts.Token);
>>>>>>> 82105ee9
                var outgoingTwo = new EventMessage(eventDescriptionTwo, "bar");
                await _sender.SendAsync(outgoingTwo);

                // assert
<<<<<<< HEAD
                IEventMessage incomingOne = await consumerOne.ReadAsync(cts.Token);
                IEventMessage incomingTwo = await consumerTwo.ReadAsync(cts.Token);
                Assert.Equal(outgoingOne.Payload, incomingOne.Payload);
                Assert.Equal(outgoingTwo.Payload, incomingTwo.Payload);
                Assert.NotEqual(incomingOne.Event, incomingTwo.Event);
=======
                Assert.True(await enumeratorOne.MoveNextAsync());
                Assert.True(await enumeratorTwo.MoveNextAsync());
                Assert.Equal(outgoingOne.Payload, enumeratorOne.Current.Payload);
                Assert.Equal(outgoingTwo.Payload, enumeratorTwo.Current.Payload);
                Assert.NotEqual(enumeratorOne.Current.Event, enumeratorTwo.Current.Event);
>>>>>>> 82105ee9
            });
        }
    }
}<|MERGE_RESOLUTION|>--- conflicted
+++ resolved
@@ -62,10 +62,7 @@
 
                 // act
                 IEventStream consumer = await _registry.SubscribeAsync(eventDescription);
-<<<<<<< HEAD
-=======
                 IAsyncEnumerator<IEventMessage> enumerator = consumer.GetAsyncEnumerator(cts.Token);
->>>>>>> 82105ee9
                 await consumer.CompleteAsync();
 
                 // assert
@@ -84,11 +81,6 @@
                     Guid.NewGuid().ToString());
 
                 // act
-<<<<<<< HEAD
-                IEventStream consumerOne = await _registry
-                    .SubscribeAsync(eventDescription);
-                IEventStream consumerTwo = await _registry.SubscribeAsync(eventDescription);
-=======
                 IEventStream consumerOne =
                     await _registry.SubscribeAsync(eventDescription);
                 IAsyncEnumerator<IEventMessage> enumeratorOne =
@@ -97,7 +89,6 @@
                     await _registry.SubscribeAsync(eventDescription);
                 IAsyncEnumerator<IEventMessage> enumeratorTwo =
                     consumerTwo.GetAsyncEnumerator(cts.Token);
->>>>>>> 82105ee9
                 var outgoing = new EventMessage(eventDescription, "bar");
                 await _sender.SendAsync(outgoing);
 
@@ -123,13 +114,6 @@
                     name, new ArgumentNode("b", "y"));
 
                 // act
-<<<<<<< HEAD
-                IEventStream consumerOne = await _registry.SubscribeAsync(eventDescriptionOne);
-                var outgoingOne = new EventMessage(eventDescriptionOne, "foo");
-                await _sender.SendAsync(outgoingOne);
-
-                IEventStream consumerTwo = await _registry.SubscribeAsync(eventDescriptionTwo);
-=======
                 IEventStream consumerOne =
                    await _registry.SubscribeAsync(eventDescriptionOne);
                 IAsyncEnumerator<IEventMessage> enumeratorOne =
@@ -141,24 +125,15 @@
                     await _registry.SubscribeAsync(eventDescriptionTwo);
                 IAsyncEnumerator<IEventMessage> enumeratorTwo =
                     consumerTwo.GetAsyncEnumerator(cts.Token);
->>>>>>> 82105ee9
                 var outgoingTwo = new EventMessage(eventDescriptionTwo, "bar");
                 await _sender.SendAsync(outgoingTwo);
 
                 // assert
-<<<<<<< HEAD
-                IEventMessage incomingOne = await consumerOne.ReadAsync(cts.Token);
-                IEventMessage incomingTwo = await consumerTwo.ReadAsync(cts.Token);
-                Assert.Equal(outgoingOne.Payload, incomingOne.Payload);
-                Assert.Equal(outgoingTwo.Payload, incomingTwo.Payload);
-                Assert.NotEqual(incomingOne.Event, incomingTwo.Event);
-=======
                 Assert.True(await enumeratorOne.MoveNextAsync());
                 Assert.True(await enumeratorTwo.MoveNextAsync());
                 Assert.Equal(outgoingOne.Payload, enumeratorOne.Current.Payload);
                 Assert.Equal(outgoingTwo.Payload, enumeratorTwo.Current.Payload);
                 Assert.NotEqual(enumeratorOne.Current.Event, enumeratorTwo.Current.Event);
->>>>>>> 82105ee9
             });
         }
     }
