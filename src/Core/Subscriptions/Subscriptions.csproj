﻿<Project Sdk="Microsoft.NET.Sdk" ToolsVersion="Current">

  <PropertyGroup>
    <ChilliCurrentDirectory>$(MSBuildThisFileDirectory.TrimEnd('\').TrimEnd('/'))</ChilliCurrentDirectory>
    <ChilliImport>$([System.IO.Path]::Combine($(ChilliCurrentDirectory), '..', '..', '..', 'tools'))</ChilliImport>
    <ChilliFramework>$([System.IO.Path]::Combine($(ChilliImport), 'CoreFramework.props'))</ChilliFramework>
    <ChilliBuild>$([System.IO.Path]::Combine($(ChilliImport), 'BuildSettings.props'))</ChilliBuild>
  </PropertyGroup>

  <Import Project="$(ChilliFramework)" />
  <Import Project="$(ChilliBuild)" />

  <PropertyGroup>
    <TargetFramework Condition="'$(TargetFrameworks)'==''">netcoreapp3.0</TargetFramework>
    <PackageId>HotChocolate.Subscriptions</PackageId>
    <AssemblyName>HotChocolate.Subscriptions</AssemblyName>
    <RootNamespace>HotChocolate.Subscriptions</RootNamespace>
    <Description>Contains Hot Chocolate GraphQL subscriptions abstractions.</Description>
  </PropertyGroup>

<<<<<<< HEAD
  <ItemGroup Condition="'$(TargetFramework)' != 'net461'">
=======
  <ItemGroup>
    <PackageReference Include="System.Threading.Tasks.Extensions" Version="4.5.3" />
    <PackageReference Include="Microsoft.Bcl.AsyncInterfaces" Version="1.1.0" />
  </ItemGroup>

  <ItemGroup Condition="'$(TargetFramework)' == 'netstandard2.0'">
>>>>>>> 82105ee9
    <PackageReference Include="Newtonsoft.Json" Version="11.0.2" />
    <PackageReference Include="System.Threading.Tasks.Extensions" Version="4.5.3" />
  </ItemGroup>

  <ItemGroup Condition="'$(TargetFramework)' == 'net461'">
    <PackageReference Include="Newtonsoft.Json" Version="6.0.4" />
    <PackageReference Include="System.Threading.Tasks.Extensions" Version="4.5.3" />
  </ItemGroup>

  <ItemGroup>
    <ProjectReference Include="..\Abstractions\Abstractions.csproj" />
    <ProjectReference Include="..\Language\Language.csproj" />
  </ItemGroup>

</Project><|MERGE_RESOLUTION|>--- conflicted
+++ resolved
@@ -18,23 +18,17 @@
     <Description>Contains Hot Chocolate GraphQL subscriptions abstractions.</Description>
   </PropertyGroup>
 
-<<<<<<< HEAD
-  <ItemGroup Condition="'$(TargetFramework)' != 'net461'">
-=======
   <ItemGroup>
     <PackageReference Include="System.Threading.Tasks.Extensions" Version="4.5.3" />
     <PackageReference Include="Microsoft.Bcl.AsyncInterfaces" Version="1.1.0" />
   </ItemGroup>
 
-  <ItemGroup Condition="'$(TargetFramework)' == 'netstandard2.0'">
->>>>>>> 82105ee9
+  <ItemGroup Condition="'$(TargetFramework)' != 'net461'">
     <PackageReference Include="Newtonsoft.Json" Version="11.0.2" />
-    <PackageReference Include="System.Threading.Tasks.Extensions" Version="4.5.3" />
   </ItemGroup>
 
   <ItemGroup Condition="'$(TargetFramework)' == 'net461'">
     <PackageReference Include="Newtonsoft.Json" Version="6.0.4" />
-    <PackageReference Include="System.Threading.Tasks.Extensions" Version="4.5.3" />
   </ItemGroup>
 
   <ItemGroup>
