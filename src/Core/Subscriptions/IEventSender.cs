﻿using System.Threading;
using System.Threading.Tasks;

namespace HotChocolate.Subscriptions
{
    /// <summary>
    /// The event sender sends event messages to the pub/sub-system.
    /// Typically a mutation would use the event sender to raise events
    /// after some changes were committed to the backend system.
    ///
    /// Moreover, the <see cref="IEventSender"/> could also be used from outside
    /// the GraphQL schema process to raise events that than will trigger
    /// subscriptions to yield new results to their subscribers.
    /// </summary>
    public interface IEventSender
    {
        /// <summary>
        /// Sends an event message to the pub/sub-system.
        /// </summary>
        /// <param name="message">
        /// The event message.
        /// </param>
<<<<<<< HEAD
        ValueTask SendAsync(IEventMessage message, CancellationToken cancellationToken = default);
=======
        /// <param name="cancellationToken">
        /// The cancellation token.
        /// </param>
        ValueTask SendAsync(
            IEventMessage message,
            CancellationToken cancellationToken = default);
>>>>>>> 82105ee9
    }
}<|MERGE_RESOLUTION|>--- conflicted
+++ resolved
@@ -20,15 +20,11 @@
         /// <param name="message">
         /// The event message.
         /// </param>
-<<<<<<< HEAD
-        ValueTask SendAsync(IEventMessage message, CancellationToken cancellationToken = default);
-=======
         /// <param name="cancellationToken">
         /// The cancellation token.
         /// </param>
         ValueTask SendAsync(
             IEventMessage message,
             CancellationToken cancellationToken = default);
->>>>>>> 82105ee9
     }
 }