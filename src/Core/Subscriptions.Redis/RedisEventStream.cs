using System;
using System.Collections.Generic;
using System.Threading;
using System.Threading.Tasks;
using StackExchange.Redis;

namespace HotChocolate.Subscriptions.Redis
{
    public class RedisEventStream
        : IEventStream
    {
        private readonly IEventDescription _eventDescription;
        private readonly ChannelMessageQueue _channel;
        private readonly IPayloadSerializer _serializer;
        private RedisEventStreamEnumerator _enumerator;
        private bool _isCompleted;

        public RedisEventStream(
            IEventDescription eventDescription,
            ChannelMessageQueue channel,
            IPayloadSerializer serializer)
        {
            _eventDescription = eventDescription;
            _channel = channel;
            _serializer = serializer;
        }

<<<<<<< HEAD
        public bool IsCompleted => _isCompleted;

        public async ValueTask<IEventMessage> ReadAsync(
            CancellationToken cancellationToken)
        {
            ChannelMessage message = await _channel.ReadAsync(cancellationToken);
            var payload = _serializer.Deserialize(message.Message);
            return new EventMessage(message.Channel, payload);
        }

        public async ValueTask CompleteAsync(
            CancellationToken cancellationToken)
=======
        public IAsyncEnumerator<IEventMessage> GetAsyncEnumerator(
            CancellationToken cancellationToken = default)
        {
            if (_isCompleted || (_enumerator is { IsCompleted: true }))
            {
                throw new InvalidOperationException(
                    "The stream has been completed and cannot be replayed.");
            }

            if (_enumerator is null)
            {
                _enumerator = new RedisEventStreamEnumerator(
                    _eventDescription,
                    _channel,
                    _serializer,
                    cancellationToken);
            }

            return _enumerator;
        }

        public async ValueTask CompleteAsync(
            CancellationToken cancellationToken = default)
>>>>>>> 82105ee9
        {
            if (!_isCompleted)
            {
                await _channel.UnsubscribeAsync().ConfigureAwait(false);
                _isCompleted = true;
            }
        }

        private class RedisEventStreamEnumerator
            : IAsyncEnumerator<IEventMessage>
        {
            private readonly IEventDescription _eventDescription;
            private readonly ChannelMessageQueue _channel;
            private readonly IPayloadSerializer _serializer;
            private readonly CancellationToken _cancellationToken;
            private bool _isCompleted;

            public RedisEventStreamEnumerator(
                IEventDescription eventDescription,
                ChannelMessageQueue channel,
                IPayloadSerializer serializer,
                CancellationToken cancellationToken)
            {
                _eventDescription = eventDescription;
                _channel = channel;
                _serializer = serializer;
                _cancellationToken = cancellationToken;
            }

            public IEventMessage Current { get; private set; }

            internal bool IsCompleted => _isCompleted;

            public async ValueTask<bool> MoveNextAsync()
            {
                if (_isCompleted || _channel.Completion.IsCompleted)
                {
                    Current = null;
                    return false;
                }

                try
                {
                    ChannelMessage message =
                        await _channel.ReadAsync(_cancellationToken).ConfigureAwait(false);
                    object payload = _serializer.Deserialize(message.Message);
                    Current = new EventMessage(message.Channel, payload);
                    return true;
                }
                catch
                {
                    Current = null;
                    return false;
                }
            }

            public async ValueTask DisposeAsync()
            {
                await _channel.UnsubscribeAsync().ConfigureAwait(false);
                _isCompleted = true;
            }
        }
    }
}<|MERGE_RESOLUTION|>--- conflicted
+++ resolved
@@ -25,20 +25,6 @@
             _serializer = serializer;
         }
 
-<<<<<<< HEAD
-        public bool IsCompleted => _isCompleted;
-
-        public async ValueTask<IEventMessage> ReadAsync(
-            CancellationToken cancellationToken)
-        {
-            ChannelMessage message = await _channel.ReadAsync(cancellationToken);
-            var payload = _serializer.Deserialize(message.Message);
-            return new EventMessage(message.Channel, payload);
-        }
-
-        public async ValueTask CompleteAsync(
-            CancellationToken cancellationToken)
-=======
         public IAsyncEnumerator<IEventMessage> GetAsyncEnumerator(
             CancellationToken cancellationToken = default)
         {
@@ -62,7 +48,6 @@
 
         public async ValueTask CompleteAsync(
             CancellationToken cancellationToken = default)
->>>>>>> 82105ee9
         {
             if (!_isCompleted)
             {
