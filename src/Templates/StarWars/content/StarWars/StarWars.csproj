--- conflicted
+++ resolved
@@ -1,11 +1,7 @@
 ﻿<Project Sdk="Microsoft.NET.Sdk.Web">
 
   <PropertyGroup>
-<<<<<<< HEAD
-    <TargetFramework Condition="'$(TargetFrameworks)'==''">netcoreapp2.1</TargetFramework>
-=======
     <TargetFramework>netcoreapp3.0</TargetFramework>
->>>>>>> 64dc2eb1
     <IsPackable>false</IsPackable>
     <LangVersion>8.0</LangVersion>
     <Nullable>enable</Nullable>
@@ -24,22 +20,12 @@
   </PropertyGroup>
 
   <ItemGroup>
-<<<<<<< HEAD
-    <PackageReference Include="HotChocolate.AspNetCore.Voyager" Version="10.2.0" />
-    <PackageReference Include="Microsoft.AspNetCore.App" />
-    <PackageReference Include="HotChocolate.AspNetCore" Version="10.2.0" />
-    <PackageReference Include="HotChocolate.AspNetCore.GraphiQL" Version="10.2.0" />
-    <PackageReference Include="HotChocolate.AspNetCore.Playground" Version="10.2.0" />
-    <PackageReference Include="HotChocolate.AspNetCore.Authorization" Version="10.2.0" />
-    <PackageReference Include="HotChocolate.Subscriptions.InMemory" Version="10.2.0" />
-=======
-    <PackageReference Include="HotChocolate.AspNetCore" Version="10.3.0-rc.2" />
-    <PackageReference Include="HotChocolate.AspNetCore.Playground" Version="10.3.0-rc.2" />
-    <PackageReference Include="HotChocolate.AspNetCore.Voyager" Version="10.3.0-rc.2" />
-    <PackageReference Include="HotChocolate.Types.Filters" Version="10.3.0-rc.2" />
-    <PackageReference Include="HotChocolate.Types.Sorting" Version="10.3.0-rc.2" />
-    <PackageReference Include="HotChocolate.Subscriptions.InMemory" Version="10.3.0-rc.2" />
->>>>>>> 64dc2eb1
+    <PackageReference Include="HotChocolate.AspNetCore" Version="10.3.0" />
+    <PackageReference Include="HotChocolate.AspNetCore.Playground" Version="10.3.0" />
+    <PackageReference Include="HotChocolate.AspNetCore.Voyager" Version="10.3.0" />
+    <PackageReference Include="HotChocolate.Types.Filters" Version="10.3.0" />
+    <PackageReference Include="HotChocolate.Types.Sorting" Version="10.3.0" />
+    <PackageReference Include="HotChocolate.Subscriptions.InMemory" Version="10.3.0" />
   </ItemGroup>
 
 </Project>