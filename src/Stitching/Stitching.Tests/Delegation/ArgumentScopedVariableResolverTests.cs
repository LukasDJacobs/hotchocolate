--- conflicted
+++ resolved
@@ -163,16 +163,9 @@
                 });
 
             var context = new Mock<IMiddlewareContext>();
-<<<<<<< HEAD
-            context.SetupGet(t => t.Field).Returns(
-                schema.GetType<ObjectType>("Query").Fields["foo"]);
-            context.Setup(t => t.Argument<object>(It.IsAny<NameString>()))
-                .Returns("Baz");
-=======
             ObjectField field = schema.GetType<ObjectType>("Query").Fields["foo"];
             context.SetupGet(t => t.Field).Returns(field);
             context.Setup(t => t.Argument<object>(It.IsAny<string>())).Returns("Baz");
->>>>>>> 82105ee9
 
             var scopedVariable = new ScopedVariableNode(
                 null,
