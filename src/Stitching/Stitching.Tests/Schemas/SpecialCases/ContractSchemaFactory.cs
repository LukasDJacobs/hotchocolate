--- conflicted
+++ resolved
@@ -34,7 +34,8 @@
             descriptor.Field("custom_scalar_complex")
                 .Type<MyCustomScalarType>()
                 .Argument("bar", a => a.Type<CustomInputValueType>())
-                .Resolver(ctx => {
+                .Resolver(ctx =>
+                {
                     CustomInputValue input = ctx.Argument<CustomInputValue>("bar");
 
                     return new MyCustomScalarValue { Text = $"{input.From.Text}-{input.To.Text}" };
@@ -113,12 +114,7 @@
 
             if (value is MyCustomScalarValue s)
             {
-<<<<<<< HEAD
-                serialized =  s;
-                return true;
-=======
                 return s.Text;
->>>>>>> 82105ee9
             }
 
             serialized = null;
