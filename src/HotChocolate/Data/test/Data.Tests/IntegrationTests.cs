<<<<<<< HEAD
using System;
using System.Collections.Generic;
=======
>>>>>>> 3551467e
using System.Linq;
using System.Threading.Tasks;
using HotChocolate.Execution;
using HotChocolate.Execution.Processing;
using HotChocolate.Types;
using Microsoft.Extensions.DependencyInjection;
using Snapshooter.Xunit;
using Xunit;

namespace HotChocolate.Data
{
    public class IntegrationTests : IClassFixture<AuthorFixture>
    {
        private readonly Author[] _authors;

        public IntegrationTests(AuthorFixture authorFixture)
        {
            _authors = authorFixture.Authors;
        }

        [Fact]
        public async Task ExecuteAsync_Should_ReturnAllItems_When_ToListAsync()
        {
            // arrange
            IRequestExecutor executor = await new ServiceCollection()
                .AddGraphQL()
                .AddFiltering()
                .AddSorting()
                .AddProjections()
                .AddQueryType(
                    x => x
                        .Name("Query")
                        .Field("executable")
                        .Resolve(_authors.AsExecutable())
                        .UseProjection()
                        .UseFiltering()
                        .UseSorting())
                .BuildRequestExecutorAsync();

            // act
            IExecutionResult result = await executor.ExecuteAsync(
                @"
                {
                    executable {
                        name
                    }
                }
                ");

            // assert
            result.ToJson().MatchSnapshot();
        }

        [Fact]
        public async Task ExecuteAsync_Should_OnlyOneItem_When_SingleOrDefault()
        {
            // arrange
            IRequestExecutor executor = await new ServiceCollection()
                .AddGraphQL()
                .AddFiltering()
                .AddSorting()
                .AddProjections()
                .AddQueryType(
                    x => x
                        .Name("Query")
                        .Field("executable")
                        .Type<ObjectType<Author>>()
                        .Resolve(_authors.Take(1).AsExecutable())
                        .UseSingleOrDefault()
                        .UseProjection()
                        .UseFiltering()
                        .UseSorting())
                .BuildRequestExecutorAsync();

            // act
            IExecutionResult result = await executor.ExecuteAsync(
                @"
                {
                    executable {
                        name
                    }
                }
                ");

            // assert
            result.ToJson().MatchSnapshot();
        }

        [Fact]
        public async Task ExecuteAsync_Should_Fail_When_SingleOrDefaultMoreThanOne()
        {
            // arrange
            IRequestExecutor executor = await new ServiceCollection()
                .AddGraphQL()
                .AddFiltering()
                .AddSorting()
                .AddProjections()
                .AddQueryType(
                    x => x
                        .Name("Query")
                        .Field("executable")
                        .Type<ObjectType<Author>>()
                        .Resolve(_authors.AsExecutable())
                        .UseSingleOrDefault()
                        .UseProjection()
                        .UseFiltering()
                        .UseSorting())
                .BuildRequestExecutorAsync();

            // act
            IExecutionResult result = await executor.ExecuteAsync(
                @"
                {
                    executable {
                        name
                    }
                }
                ");

            // assert
            result.ToJson().MatchSnapshot();
        }

        [Fact]
        public async Task ExecuteAsync_Should_Fail_When_SingleOrDefaultZero()
        {
            // arrange
            IRequestExecutor executor = await new ServiceCollection()
                .AddGraphQL()
                .AddFiltering()
                .AddSorting()
                .AddProjections()
                .AddQueryType(
                    x => x
                        .Name("Query")
                        .Field("executable")
                        .Type<ObjectType<Author>>()
                        .Resolve(_authors.Take(0).AsExecutable())
                        .UseSingleOrDefault()
                        .UseProjection()
                        .UseFiltering()
                        .UseSorting())
                .BuildRequestExecutorAsync();

            // act
            IExecutionResult result = await executor.ExecuteAsync(
                @"
                {
                    executable {
                        name
                    }
                }
                ");

            // assert
            result.ToJson().MatchSnapshot();
        }

        [Fact]
        public async Task ExecuteAsync_Should_OnlyOneItem_When_FirstOrDefault()
        {
            // arrange
            IRequestExecutor executor = await new ServiceCollection()
                .AddGraphQL()
                .AddFiltering()
                .AddSorting()
                .AddProjections()
                .AddQueryType(
                    x => x
                        .Name("Query")
                        .Field("executable")
                        .Type<ObjectType<Author>>()
                        .Resolve(_authors.AsExecutable())
                        .UseFirstOrDefault()
                        .UseProjection()
                        .UseFiltering()
                        .UseSorting())
                .BuildRequestExecutorAsync();

            // act
            IExecutionResult result = await executor.ExecuteAsync(
                @"
                {
                    executable {
                        name
                    }
                }
                ");

            // assert
            result.ToJson().MatchSnapshot();
        }

        [Fact]
        public async Task ExecuteAsync_Should_OnlyOneItem_When_FirstOrDefaultZero()
        {
            // arrange
            IRequestExecutor executor = await new ServiceCollection()
                .AddGraphQL()
                .AddFiltering()
                .AddSorting()
                .AddProjections()
                .AddQueryType(
                    x => x
                        .Name("Query")
                        .Field("executable")
                        .Type<ObjectType<Author>>()
                        .Resolve(_authors.Take(0).AsExecutable())
                        .UseFirstOrDefault()
                        .UseProjection()
                        .UseFiltering()
                        .UseSorting())
                .BuildRequestExecutorAsync();

            // act
            IExecutionResult result = await executor.ExecuteAsync(
                @"
                {
                    executable {
                        name
                    }
                }
                ");

            // assert
            result.ToJson().MatchSnapshot();
        }

        [Fact]
        public async Task ExecuteAsync_Should_ProjectAndPage_When_BothMiddlewaresAreApplied()
        {
            // arrange
            IRequestExecutor executor = await new ServiceCollection()
                .AddGraphQL()
                .AddFiltering()
                .EnableRelaySupport()
                .AddSorting()
                .AddProjections()
                .AddQueryType<PagingAndProjection>()
                .AddObjectType<Book>(x =>
                    x.ImplementsNode().IdField(x => x.Id).ResolveNode(x => default!))
                .BuildRequestExecutorAsync();

            // act
            IExecutionResult result = await executor.ExecuteAsync(
                @"
                {
                    books {
                        edges {
                            node {
                                id
                                author {
                                    name
                                }
                            }
                        }
                    }
                }
                ");

            // assert
            result.ToJson().MatchSnapshot();
        }

        [Fact]
        public async Task ExecuteAsync_Should_ProjectAndPage_When_BothAreAppliedAndProvided()
        {
            // arrange
            IRequestExecutor executor = await new ServiceCollection()
                .AddGraphQL()
                .AddFiltering()
                .EnableRelaySupport()
                .AddSorting()
                .AddProjections()
                .AddQueryType<PagingAndProjection>()
                .AddObjectType<Book>(x =>
                    x.ImplementsNode().IdField(x => x.Id).ResolveNode(x => default!))
                .BuildRequestExecutorAsync();

            // act
            IExecutionResult result = await executor.ExecuteAsync(
                @"
                {
                    books {
                        nodes {
                            id
                        }
                        edges {
                            node {
                                title
                            }
                        }
                    }
                }
                ");

            // assert
            result.ToJson().MatchSnapshot();
        }

<<<<<<< HEAD
=======
        [Fact]
        public async Task ExecuteAsync_Should_ProjectAndPage_When_EdgesFragment()
        {
            // arrange
            IRequestExecutor executor = await new ServiceCollection()
                .AddGraphQL()
                .AddFiltering()
                .EnableRelaySupport()
                .AddSorting()
                .AddProjections()
                .AddQueryType<PagingAndProjection>()
                .AddObjectType<Book>(x =>
                    x.ImplementsNode().IdField(x => x.Id).ResolveNode(x => default!))
                .BuildRequestExecutorAsync();

            // act
            IExecutionResult result = await executor.ExecuteAsync(
                @"
                {
                    books {
                        edges {
                            node {
                                ... Test
                            }
                        }
                    }
                }
                fragment Test on Book {
                    title
                    id
                }
                ");

            // assert
            result.ToJson().MatchSnapshot();
        }

        [Fact]
        public async Task ExecuteAsync_Should_ProjectAndPage_When_NodesFragment()
        {
            // arrange
            IRequestExecutor executor = await new ServiceCollection()
                .AddGraphQL()
                .AddFiltering()
                .EnableRelaySupport()
                .AddSorting()
                .AddProjections()
                .AddQueryType<PagingAndProjection>()
                .AddObjectType<Book>(x =>
                    x.ImplementsNode().IdField(x => x.Id).ResolveNode(x => default!))
                .BuildRequestExecutorAsync();

            // act
            IExecutionResult result = await executor.ExecuteAsync(
                @"
                {
                    books {
                        nodes {
                            ... Test
                        }
                    }
                }
                fragment Test on Book {
                    title
                    id
                }
                ");

            // assert
            result.ToJson().MatchSnapshot();
        }

        [Fact]
        public async Task ExecuteAsync_Should_ProjectAndPage_When_EdgesFragmentNested()
        {
            // arrange
            IRequestExecutor executor = await new ServiceCollection()
                .AddGraphQL()
                .AddFiltering()
                .EnableRelaySupport()
                .AddSorting()
                .AddProjections()
                .AddQueryType<PagingAndProjection>()
                .AddObjectType<Book>(x =>
                    x.ImplementsNode().IdField(x => x.Id).ResolveNode(x => default!))
                .BuildRequestExecutorAsync();

            // act
            IExecutionResult result = await executor.ExecuteAsync(
                @"
                {
                    books {
                        edges {
                            node {
                                author {
                                   ... Test
                                }
                            }
                        }
                    }
                }
                fragment Test on Author {
                    name
                }
                ");

            // assert
            result.ToJson().MatchSnapshot();
        }

        [Fact]
        public async Task ExecuteAsync_Should_ProjectAndPage_When_NodesFragmentNested()
        {
            // arrange
            IRequestExecutor executor = await new ServiceCollection()
                .AddGraphQL()
                .AddFiltering()
                .EnableRelaySupport()
                .AddSorting()
                .AddProjections()
                .AddQueryType<PagingAndProjection>()
                .AddObjectType<Book>(x =>
                    x.ImplementsNode().IdField(x => x.Id).ResolveNode(x => default!))
                .BuildRequestExecutorAsync();

            // act
            IExecutionResult result = await executor.ExecuteAsync(
                @"
                {
                    books {
                        nodes {
                            author {
                               ... Test
                            }
                        }
                    }
                }
                fragment Test on Author {
                    name
                }
                ");

            // assert
            result.ToJson().MatchSnapshot();
        }
        [Fact]
        public async Task ExecuteAsync_Should_ProjectAndPage_When_NodesFragmentContainsProjectedField()
        {
            // arrange
            IRequestExecutor executor = await new ServiceCollection()
                .AddGraphQL()
                .AddFiltering()
                .EnableRelaySupport()
                .AddSorting()
                .AddProjections()
                .AddQueryType<PagingAndProjection>()
                .AddObjectType<Book>(x =>
                    x.ImplementsNode().IdField(x => x.Id).ResolveNode(x => default!))
                .BuildRequestExecutorAsync();

            // act
            IExecutionResult result = await executor.ExecuteAsync(
                @"
                {
                    books {
                        nodes {
                            ... Test
                        }
                    }
                }
                fragment Test on Book {
                    title
                    author {
                       name
                    }
                }
                ");

            // assert
            result.ToJson().MatchSnapshot();
        }
>>>>>>> 3551467e
        public class PagingAndProjection
        {
            [UsePaging]
            [UseProjection]
            public IQueryable<Book> GetBooks() => new[]
            {
                new Book { Id = 1, Title = "BookTitle", Author = new Author { Name = "Author" } }
            }.AsQueryable();
        }
    }
}<|MERGE_RESOLUTION|>--- conflicted
+++ resolved
@@ -1,8 +1,5 @@
-<<<<<<< HEAD
 using System;
 using System.Collections.Generic;
-=======
->>>>>>> 3551467e
 using System.Linq;
 using System.Threading.Tasks;
 using HotChocolate.Execution;
@@ -303,8 +300,6 @@
             result.ToJson().MatchSnapshot();
         }
 
-<<<<<<< HEAD
-=======
         [Fact]
         public async Task ExecuteAsync_Should_ProjectAndPage_When_EdgesFragment()
         {
@@ -486,7 +481,7 @@
             // assert
             result.ToJson().MatchSnapshot();
         }
->>>>>>> 3551467e
+
         public class PagingAndProjection
         {
             [UsePaging]
