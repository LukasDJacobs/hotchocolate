﻿#nullable enable

namespace HotChocolate.Types
{
<<<<<<< HEAD
=======
    /// <summary>
    /// Represents an output field on a interface or object.
    /// </summary>
>>>>>>> acc3e9ed
    public interface IOutputField : IField
    {
        /// <summary>
        /// Defines if this field is a introspection field.
        /// </summary>
        bool IsIntrospectionField { get; }

        /// <summary>
        /// Defines if this field is deprecated.
        /// </summary>
        bool IsDeprecated { get; }

        /// <summary>
        /// Gets the deprecation reason.
        /// </summary>
        string? DeprecationReason { get; }

        /// <summary>
        /// Gets the return type of this field.
        /// </summary>
        IOutputType Type { get; }

        /// <summary>
        /// Gets the field arguments.
        /// </summary>
        IFieldCollection<IInputField> Arguments { get; }

        /// <summary>
        /// Gets the type that declares this field.
        /// </summary>
        new IComplexOutputType DeclaringType { get; }
    }
}<|MERGE_RESOLUTION|>--- conflicted
+++ resolved
@@ -1,13 +1,10 @@
-﻿#nullable enable
+#nullable enable
 
 namespace HotChocolate.Types
 {
-<<<<<<< HEAD
-=======
     /// <summary>
     /// Represents an output field on a interface or object.
     /// </summary>
->>>>>>> acc3e9ed
     public interface IOutputField : IField
     {
         /// <summary>
