--- conflicted
+++ resolved
@@ -33,10 +33,6 @@
         private readonly TypeRegistry _typeRegistry;
         private readonly TypeLookup _typeLookup;
         private readonly TypeReferenceResolver _typeReferenceResolver;
-<<<<<<< HEAD
-        private readonly ITypeInitializationFlowInterceptor? _flowInterceptor;
-=======
->>>>>>> 25c15b8a
 
         public TypeInitializer(
             IDescriptorContext descriptorContext,
