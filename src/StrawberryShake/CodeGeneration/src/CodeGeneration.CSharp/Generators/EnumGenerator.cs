--- conflicted
+++ resolved
@@ -9,11 +9,8 @@
         protected override void Generate(EnumTypeDescriptor descriptor,
             CodeGeneratorSettings settings,
             CodeWriter writer,
-<<<<<<< HEAD
             EnumTypeDescriptor descriptor,
             CodeGeneratorSettings settings,
-=======
->>>>>>> 7ae9b570
             out string fileName,
             out string? path)
         {
