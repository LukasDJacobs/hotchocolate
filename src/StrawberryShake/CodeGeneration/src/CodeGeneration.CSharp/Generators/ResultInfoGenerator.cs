--- conflicted
+++ resolved
@@ -83,39 +83,23 @@
                 .SetType(TypeNames.UInt64)
                 .AsLambda(settings.IsStoreEnabled() ? _version : "0");
 
-<<<<<<< HEAD
             if (settings.IsStoreEnabled())
             {
                 AddConstructorAssignedField(
                     TypeNames.IReadOnlyCollection.WithGeneric(TypeNames.EntityId),
                     _entityIds,
+                    entityIds,
                     classBuilder,
                     constructorBuilder);
 
                 AddConstructorAssignedField(
                     TypeNames.UInt64,
                     _version,
+                    version,
                     classBuilder,
                     constructorBuilder,
                     true);
             }
-=======
-            AddConstructorAssignedField(
-                TypeNames.IReadOnlyCollection.WithGeneric(TypeNames.EntityId),
-                _entityIds,
-                entityIds,
-                classBuilder,
-                constructorBuilder);
-
-            AddConstructorAssignedField(
-                TypeNames.UInt64,
-                _version,
-                version,
-                classBuilder,
-                constructorBuilder,
-                true);
->>>>>>> 2074318e
-
 
             // WithVersion
             classBuilder
