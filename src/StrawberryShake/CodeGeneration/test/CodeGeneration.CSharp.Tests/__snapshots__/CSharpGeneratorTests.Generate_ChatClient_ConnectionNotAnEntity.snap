﻿// Code:
// PersonEntity

#nullable enable

namespace StrawberryShake.GraphQL
{
    [global::System.CodeDom.Compiler.GeneratedCode("StrawberryShake", "11.0.0")]
    public partial class PersonEntity
    {
        public global::System.String Name { get; set; } = default!;

        public global::System.String Email { get; set; } = default!;

        public global::System.Boolean IsOnline { get; set; } = default!;
    }
}


// GetPeopleFactory

#nullable enable

namespace StrawberryShake.GraphQL
{
    [global::System.CodeDom.Compiler.GeneratedCode("StrawberryShake", "11.0.0")]
    public partial class GetPeopleFactory
        : global::StrawberryShake.IOperationResultDataFactory<GetPeople>
    {
        private readonly global::StrawberryShake.IEntityStore _entityStore;
        private readonly global::StrawberryShake.IEntityMapper<PersonEntity, GetPeople_People_Nodes_Person> _getPeople_People_Nodes_PersonFromPersonEntityMapper;

        public GetPeopleFactory(
            global::StrawberryShake.IEntityStore entityStore,
            global::StrawberryShake.IEntityMapper<PersonEntity, GetPeople_People_Nodes_Person> getPeople_People_Nodes_PersonFromPersonEntityMapper)
        {
            _entityStore = entityStore
                 ?? throw new global::System.ArgumentNullException(nameof(entityStore));
            _getPeople_People_Nodes_PersonFromPersonEntityMapper = getPeople_People_Nodes_PersonFromPersonEntityMapper
                 ?? throw new global::System.ArgumentNullException(nameof(getPeople_People_Nodes_PersonFromPersonEntityMapper));
        }

        public GetPeople Create(global::StrawberryShake.IOperationResultDataInfo dataInfo)
        {
            if (dataInfo is GetPeopleInfo info)
            {
                return new GetPeople(MapIGetPeople_People(info.People));
            }

            throw new global::System.ArgumentException("GetPeopleInfo expected.");
        }

        private IGetPeople_People? MapIGetPeople_People(global::StrawberryShake.GraphQL.State.PersonConnectionData data)
        {
            if (data == default)
            {
                return null;
            }

            IGetPeople_People returnValue = default!;

            if (data?.__typename.Equals("PersonConnection", global::System.StringComparison.Ordinal) ?? false)
            {
                returnValue = new GetPeople_People_PersonConnection(MapIGetPeople_People_NodesArray(data.Nodes));
            }
            else {
                throw new global::System.NotSupportedException();
            }
            return returnValue;
        }

        private global::System.Collections.Generic.IReadOnlyList<IGetPeople_People_Nodes?>? MapIGetPeople_People_NodesArray(global::System.Collections.Generic.IReadOnlyList<global::StrawberryShake.EntityId?>? list)
        {
            if (list == default)
            {
                return null;
            }

            var iGetPeople_People_Nodess = new global::System.Collections.Generic.List<IGetPeople_People_Nodes?>();

            foreach (global::StrawberryShake.EntityId? child in list)
            {
                iGetPeople_People_Nodess.Add(MapIGetPeople_People_Nodes(child));
            }

            return iGetPeople_People_Nodess;
        }

        private IGetPeople_People_Nodes? MapIGetPeople_People_Nodes(global::StrawberryShake.EntityId? entityId)
        {
            if (entityId == default)
            {
                return null;
            }


            if (entityId?.Name.Equals("Person", global::System.StringComparison.Ordinal) ?? false)
            {
                return _getPeople_People_Nodes_PersonFromPersonEntityMapper.Map(
                    _entityStore.GetEntity<PersonEntity>(entityId.Value)
                        ?? throw new global::StrawberryShake.GraphQLClientException());
                }
                throw new global::System.NotSupportedException();
            }
        }
    }


// GetPeopleInfo

#nullable enable

namespace StrawberryShake.GraphQL
{
    [global::System.CodeDom.Compiler.GeneratedCode("StrawberryShake", "11.0.0")]
    public partial class GetPeopleInfo
        : global::StrawberryShake.IOperationResultDataInfo
    {
        private readonly global::System.Collections.Generic.IReadOnlyCollection<global::StrawberryShake.EntityId> _entityIds;
        private readonly ulong _version;

        public GetPeopleInfo(
            global::StrawberryShake.GraphQL.State.PersonConnectionData? people,
            global::System.Collections.Generic.IReadOnlyCollection<global::StrawberryShake.EntityId> entityIds,
            ulong version)
        {
            People = people;
            _entityIds = entityIds
                 ?? throw new global::System.ArgumentNullException(nameof(entityIds));
            _version = version;
        }

        public global::StrawberryShake.GraphQL.State.PersonConnectionData? People { get; }

        public global::System.Collections.Generic.IReadOnlyCollection<global::StrawberryShake.EntityId> EntityIds => _entityIds;

        public ulong Version => _version;

        public global::StrawberryShake.IOperationResultDataInfo WithVersion(ulong version)
        {
            return new GetPeopleInfo(
                People,
                _entityIds,
                _version);
        }
    }
}


// GetPeople

#nullable enable

namespace StrawberryShake.GraphQL
{
    [global::System.CodeDom.Compiler.GeneratedCode("StrawberryShake", "11.0.0")]
    public partial class GetPeople
        : IGetPeople
    {
        public GetPeople(IGetPeople_People? people)
        {
            People = people;
        }

        public IGetPeople_People? People { get; }
    }
}


// GetPeople_People_PersonConnection

#nullable enable

namespace StrawberryShake.GraphQL
{
    [global::System.CodeDom.Compiler.GeneratedCode("StrawberryShake", "11.0.0")]
    public partial class GetPeople_People_PersonConnection
        : IGetPeople_People_PersonConnection
    {
        public GetPeople_People_PersonConnection(global::System.Collections.Generic.IReadOnlyList<IGetPeople_People_Nodes?>? nodes)
        {
            Nodes = nodes;
        }

        public global::System.Collections.Generic.IReadOnlyList<IGetPeople_People_Nodes?>? Nodes { get; }
    }
}


<<<<<<< HEAD
// GetPeople_People_PersonConnectionData

#nullable enable

namespace StrawberryShake.GraphQL
{
    [global::System.CodeDom.Compiler.GeneratedCode("StrawberryShake", "11.0.0")]
    public partial class GetPeople_People_PersonConnectionData
        : IGetPeople_People_PersonConnectionData
    {
        public GetPeople_People_PersonConnectionData(
            global::System.String typename,
            global::System.Collections.Generic.IReadOnlyList<global::StrawberryShake.EntityId?>? nodes)
        {
            __typename = typename
                 ?? throw new global::System.ArgumentNullException(nameof(typename));
            Nodes = nodes;
        }

        public global::System.String __typename { get; }

        public global::System.Collections.Generic.IReadOnlyList<global::StrawberryShake.EntityId?>? Nodes { get; }
    }
}


=======
>>>>>>> 72bc385b
// GetPeople_People_Nodes_PersonFromPersonEntityMapper

#nullable enable

namespace StrawberryShake.GraphQL
{
    [global::System.CodeDom.Compiler.GeneratedCode("StrawberryShake", "11.0.0")]
    public partial class GetPeople_People_Nodes_PersonFromPersonEntityMapper
        : global::StrawberryShake.IEntityMapper<PersonEntity, GetPeople_People_Nodes_Person>
    {
        public GetPeople_People_Nodes_Person Map(PersonEntity entity)
        {
            return new GetPeople_People_Nodes_Person(
                entity.Name,
                entity.Email,
                entity.IsOnline);
        }
    }
}


// GetPeople_People_Nodes_Person

#nullable enable

namespace StrawberryShake.GraphQL
{
    [global::System.CodeDom.Compiler.GeneratedCode("StrawberryShake", "11.0.0")]
    public partial class GetPeople_People_Nodes_Person
        : IGetPeople_People_Nodes_Person
    {
        public GetPeople_People_Nodes_Person(
            global::System.String name,
            global::System.String email,
            global::System.Boolean isOnline)
        {
            Name = name;
            Email = email;
            IsOnline = isOnline;
        }

        public global::System.String Name { get; }

        public global::System.String Email { get; }

        public global::System.Boolean IsOnline { get; }
    }
}


// IGetPeople

#nullable enable

namespace StrawberryShake.GraphQL
{
    [global::System.CodeDom.Compiler.GeneratedCode("StrawberryShake", "11.0.0")]
    public interface IGetPeople
    {
        public IGetPeople_People? People { get; }
    }
}


// IGetPeople_People

#nullable enable

namespace StrawberryShake.GraphQL
{
    [global::System.CodeDom.Compiler.GeneratedCode("StrawberryShake", "11.0.0")]
    public interface IGetPeople_People
    {
        public global::System.Collections.Generic.IReadOnlyList<IGetPeople_People_Nodes?>? Nodes { get; }
    }
}


<<<<<<< HEAD
// IGetPeople_PeopleData

#nullable enable

namespace StrawberryShake.GraphQL
{
    [global::System.CodeDom.Compiler.GeneratedCode("StrawberryShake", "11.0.0")]
    public interface IGetPeople_PeopleData
    {
        public global::System.String __typename { get; }

        public global::System.Collections.Generic.IReadOnlyList<global::StrawberryShake.EntityId?>? Nodes { get; }
    }
}


=======
>>>>>>> 72bc385b
// IGetPeople_People_PersonConnection

#nullable enable

namespace StrawberryShake.GraphQL
{
    [global::System.CodeDom.Compiler.GeneratedCode("StrawberryShake", "11.0.0")]
    public interface IGetPeople_People_PersonConnection
        : IGetPeople_People
    {
    }
}


<<<<<<< HEAD
// IGetPeople_People_PersonConnectionData

#nullable enable

namespace StrawberryShake.GraphQL
{
    [global::System.CodeDom.Compiler.GeneratedCode("StrawberryShake", "11.0.0")]
    public interface IGetPeople_People_PersonConnectionData
        : IGetPeople_PeopleData
    {
        public global::System.String __typename { get; }
    }
}


=======
>>>>>>> 72bc385b
// IGetPeople_People_Nodes

#nullable enable

namespace StrawberryShake.GraphQL
{
    [global::System.CodeDom.Compiler.GeneratedCode("StrawberryShake", "11.0.0")]
    public interface IGetPeople_People_Nodes
    {
        public global::System.String Name { get; }

        public global::System.String Email { get; }

        public global::System.Boolean IsOnline { get; }
    }
}


// IGetPeople_People_Nodes_Person

#nullable enable

namespace StrawberryShake.GraphQL
{
    [global::System.CodeDom.Compiler.GeneratedCode("StrawberryShake", "11.0.0")]
    public interface IGetPeople_People_Nodes_Person
        : IGetPeople_People_Nodes
    {
    }
}


// GetPeopleQueryDocument

#nullable enable

namespace StrawberryShake.GraphQL
{
    [global::System.CodeDom.Compiler.GeneratedCode("StrawberryShake", "11.0.0")]
    public partial class GetPeopleQueryDocument
        : global::StrawberryShake.IDocument
    {
        private const global::System.String _bodyString = 
            @"query GetPeople {
  people(order_by: { name: ASC }) {
    __typename
    nodes {
      __typename
      name
      email
      isOnline
      ... on Person {
        id
      }
    }
  }
}";
        private static readonly byte[] _body = global::System.Text.Encoding.UTF8.GetBytes(_bodyString);

        private GetPeopleQueryDocument()
        {
        }

        public static GetPeopleQueryDocument Instance { get; } = new GetPeopleQueryDocument();

        public global::StrawberryShake.OperationKind Kind => global::StrawberryShake.OperationKind.Query;

        public global::System.ReadOnlySpan<byte> Body => _body;

        public override string ToString()
        {
            return _bodyString;
        }
    }
}


// GetPeopleQuery

#nullable enable

namespace StrawberryShake.GraphQL
{
    [global::System.CodeDom.Compiler.GeneratedCode("StrawberryShake", "11.0.0")]
    public partial class GetPeopleQuery
    {
        private readonly global::StrawberryShake.IOperationExecutor<IGetPeople> _operationExecutor;

        public GetPeopleQuery(global::StrawberryShake.IOperationExecutor<IGetPeople> operationExecutor)
        {
            _operationExecutor = operationExecutor
                 ?? throw new global::System.ArgumentNullException(nameof(operationExecutor));
        }

        public async global::System.Threading.Tasks.Task<global::StrawberryShake.IOperationResult<IGetPeople>> ExecuteAsync(global::System.Threading.CancellationToken cancellationToken = default)
        {
            var request = CreateRequest();
            
            return await _operationExecutor
                .ExecuteAsync(
                    request,
                    cancellationToken)
                .ConfigureAwait(false);
        }

        public global::System.IObservable<global::StrawberryShake.IOperationResult<IGetPeople>> Watch(global::StrawberryShake.ExecutionStrategy? strategy = null)
        {
            var request = CreateRequest();
            return _operationExecutor.Watch(request, strategy);
        }

        private global::StrawberryShake.OperationRequest CreateRequest()
        {

            return new global::StrawberryShake.OperationRequest(
                "GetPeople",
                GetPeopleQueryDocument.Instance);
        }
    }
}


// GetPeopleBuilder

#nullable enable

namespace StrawberryShake.GraphQL
{
    [global::System.CodeDom.Compiler.GeneratedCode("StrawberryShake", "11.0.0")]
    public partial class GetPeopleBuilder
        : global::StrawberryShake.IOperationResultBuilder<global::System.Text.Json.JsonDocument, IGetPeople>
    {
        private readonly global::StrawberryShake.IEntityStore _entityStore;
        private readonly global::System.Func<global::System.Text.Json.JsonElement, global::StrawberryShake.EntityId> _extractId;
        private readonly global::StrawberryShake.IOperationResultDataFactory<IGetPeople> _resultDataFactory;
        private global::StrawberryShake.Serialization.ILeafValueParser<global::System.String, global::System.String> _stringParser;
        private global::StrawberryShake.Serialization.ILeafValueParser<global::System.Boolean, global::System.Boolean> _booleanParser;

        public GetPeopleBuilder(
            global::StrawberryShake.IEntityStore entityStore,
            global::System.Func<global::System.Text.Json.JsonElement, global::StrawberryShake.EntityId> extractId,
            global::StrawberryShake.IOperationResultDataFactory<IGetPeople> resultDataFactory,
            global::StrawberryShake.Serialization.ISerializerResolver serializerResolver)
        {
            _entityStore = entityStore
                 ?? throw new global::System.ArgumentNullException(nameof(entityStore));
            _extractId = extractId
                 ?? throw new global::System.ArgumentNullException(nameof(extractId));
            _resultDataFactory = resultDataFactory
                 ?? throw new global::System.ArgumentNullException(nameof(resultDataFactory));
            _stringParser = serializerResolver.GetLeafValueParser<global::System.String, global::System.String>("String")
                 ?? throw new global::System.ArgumentNullException(nameof(_stringParser));
            _booleanParser = serializerResolver.GetLeafValueParser<global::System.Boolean, global::System.Boolean>("Boolean")
                 ?? throw new global::System.ArgumentNullException(nameof(_booleanParser));
        }

        public global::StrawberryShake.IOperationResult<IGetPeople> Build(global::StrawberryShake.Response<global::System.Text.Json.JsonDocument> response)
        {
            (IGetPeople Result, GetPeopleInfo Info)? data = null;

            if (response.Body is not null
                && response.Body.RootElement.TryGetProperty("data", out global::System.Text.Json.JsonElement obj))
            {
                data = BuildData(obj);
            }

            return new global::StrawberryShake.OperationResult<IGetPeople>(
                data?.Result,
                data?.Info,
                _resultDataFactory,
                null);
        }

        private (IGetPeople, GetPeopleInfo) BuildData(global::System.Text.Json.JsonElement obj)
        {
            using global::StrawberryShake.IEntityUpdateSession session = _entityStore.BeginUpdate();
            var entityIds = new global::System.Collections.Generic.HashSet<global::StrawberryShake.EntityId>();


            var resultInfo = new GetPeopleInfo(
                DeserializeIGetPeople_People(
                    global::StrawberryShake.Transport.Http.JsonElementExtensions.GetPropertyOrNull(obj, "people"),
                    entityIds),
                entityIds,
                session.Version);

            return (_resultDataFactory.Create(resultInfo), resultInfo);
        }

        private global::StrawberryShake.GraphQL.State.PersonConnectionData? DeserializeIGetPeople_People(
            global::System.Text.Json.JsonElement? obj,
            global::System.Collections.Generic.ISet<global::StrawberryShake.EntityId> entityIds)
        {
            if (!obj.HasValue)
            {
                return null;
            }

            var typename = obj.Value.GetProperty("__typename").GetString();

            if (typename.Equals("PersonConnection", global::System.StringComparison.Ordinal))
            {
                return new global::StrawberryShake.GraphQL.State.PersonConnectionData(
                    typename,
                    nodes: UpdateIGetPeople_People_NodesEntityArray(
                        global::StrawberryShake.Transport.Http.JsonElementExtensions.GetPropertyOrNull(obj.Value, "nodes"),
                        entityIds));
            }

            throw new global::System.NotSupportedException();
        }

        private global::System.Collections.Generic.IReadOnlyList<global::StrawberryShake.EntityId?>? UpdateIGetPeople_People_NodesEntityArray(
            global::System.Text.Json.JsonElement? obj,
            global::System.Collections.Generic.ISet<global::StrawberryShake.EntityId> entityIds)
        {
            if (!obj.HasValue)
            {
                return null;
            }

            var iGetPeople_People_Nodess = new global::System.Collections.Generic.List<global::StrawberryShake.EntityId?>();

            foreach (global::System.Text.Json.JsonElement child in obj.Value.EnumerateArray())
            {
                iGetPeople_People_Nodess.Add(UpdateIGetPeople_People_NodesEntity(
                    child,
                    entityIds));
            }

            return iGetPeople_People_Nodess;
        }

        private global::StrawberryShake.EntityId? UpdateIGetPeople_People_NodesEntity(
            global::System.Text.Json.JsonElement? obj,
            global::System.Collections.Generic.ISet<global::StrawberryShake.EntityId> entityIds)
        {
            if (!obj.HasValue)
            {
                return null;
            }

            global::StrawberryShake.EntityId entityId = _extractId(obj.Value);
            entityIds.Add(entityId);


            if (entityId.Name.Equals("Person", global::System.StringComparison.Ordinal))
            {
                PersonEntity entity = _entityStore.GetOrCreate<PersonEntity>(entityId);
                entity.Name = DeserializeNonNullableString(global::StrawberryShake.Transport.Http.JsonElementExtensions.GetPropertyOrNull(obj.Value, "name"));
                entity.Email = DeserializeNonNullableString(global::StrawberryShake.Transport.Http.JsonElementExtensions.GetPropertyOrNull(obj.Value, "email"));
                entity.IsOnline = DeserializeNonNullableBoolean(global::StrawberryShake.Transport.Http.JsonElementExtensions.GetPropertyOrNull(obj.Value, "isOnline"));

                return entityId;
            }

            throw new global::System.NotSupportedException();
        }

        private global::System.String DeserializeNonNullableString(global::System.Text.Json.JsonElement? obj)
        {
            if (!obj.HasValue)
            {
                throw new global::System.ArgumentNullException();
            }

            return _stringParser.Parse(obj.Value.GetString()!);
        }

        private global::System.Boolean DeserializeNonNullableBoolean(global::System.Text.Json.JsonElement? obj)
        {
            if (!obj.HasValue)
            {
                throw new global::System.ArgumentNullException();
            }

            return _booleanParser.Parse(obj.Value.GetBoolean()!);
        }
    }
}


// PersonConnectionData

namespace StrawberryShake.GraphQL.State
{
    [global::System.CodeDom.Compiler.GeneratedCode("StrawberryShake", "11.0.0")]
    public partial class PersonConnectionData
    {
        public PersonConnectionData(
            global::System.String typename,
            global::System.Collections.Generic.IReadOnlyList<global::StrawberryShake.EntityId?>? nodes = null)
        {
            __typename = typename
                 ?? throw new global::System.ArgumentNullException(nameof(typename));
            Nodes = nodes;
        }

        public global::System.String __typename { get; }

        public global::System.Collections.Generic.IReadOnlyList<global::StrawberryShake.EntityId?>? Nodes { get; }
    }
}


// GraphQL

#nullable enable

namespace StrawberryShake.GraphQL
{
    [global::System.CodeDom.Compiler.GeneratedCode("StrawberryShake", "11.0.0")]
    public partial class GraphQL
    {
        private readonly GetPeopleQuery _getPeopleQuery;

        public GraphQL(GetPeopleQuery getPeopleQuery)
        {
            _getPeopleQuery = getPeopleQuery
                 ?? throw new global::System.ArgumentNullException(nameof(getPeopleQuery));
        }

        public GetPeopleQuery GetPeopleQuery => _getPeopleQuery;
    }
}


// EntityIdFactory

#nullable enable

namespace StrawberryShake.GraphQL
{
    [global::System.CodeDom.Compiler.GeneratedCode("StrawberryShake", "11.0.0")]
    public static partial class EntityIdFactory
    {
        public static global::StrawberryShake.EntityId CreateEntityId(global::System.Text.Json.JsonElement obj)
        {
            global::System.String typeName = obj.GetProperty("__typename").GetString()!;
            
            return typeName switch
            {
                "Person" => CreatePersonEntityId(obj, typeName),
                _ => throw new global::System.NotSupportedException()
            };
        }

        private static global::StrawberryShake.EntityId CreatePersonEntityId(
            global::System.Text.Json.JsonElement obj,
            global::System.String type)
        {
            return new global::StrawberryShake.EntityId(
                type,
                obj.GetProperty("id").GetString()!);
        }
    }
}


// GraphQLServiceCollectionExtensions

#nullable enable

namespace StrawberryShake.GraphQL
{
    [global::System.CodeDom.Compiler.GeneratedCode("StrawberryShake", "11.0.0")]
    public static partial class GraphQLServiceCollectionExtensions
    {
        public static global::Microsoft.Extensions.DependencyInjection.IServiceCollection AddGraphQL(
            this global::Microsoft.Extensions.DependencyInjection.IServiceCollection services,
            global::StrawberryShake.ExecutionStrategy strategy = global::StrawberryShake.ExecutionStrategy.NetworkOnly)
        {
            var serviceCollection = new global::Microsoft.Extensions.DependencyInjection.ServiceCollection();

            ConfigureClient(
                serviceCollection,
                strategy);

            global::Microsoft.Extensions.DependencyInjection.ServiceCollectionServiceExtensions.AddSingleton(
                services,
                sp => new ClientServiceProvider(sp));

            global::Microsoft.Extensions.DependencyInjection.ServiceCollectionServiceExtensions.AddSingleton(
                services,
                sp => global::Microsoft.Extensions.DependencyInjection.ServiceProviderServiceExtensions.GetRequiredService<GetPeopleQuery>(
                    global::Microsoft.Extensions.DependencyInjection.ServiceProviderServiceExtensions.GetRequiredService<ClientServiceProvider>(sp)));

                global::Microsoft.Extensions.DependencyInjection.ServiceCollectionServiceExtensions.AddSingleton(
                    services,
                    sp => global::Microsoft.Extensions.DependencyInjection.ServiceProviderServiceExtensions.GetRequiredService<GraphQL>(
                        global::Microsoft.Extensions.DependencyInjection.ServiceProviderServiceExtensions.GetRequiredService<ClientServiceProvider>(sp)));

                    return services;
                }

                private static global::Microsoft.Extensions.DependencyInjection.IServiceCollection ConfigureClient(
                    global::Microsoft.Extensions.DependencyInjection.IServiceCollection services,
                    global::StrawberryShake.ExecutionStrategy strategy = global::StrawberryShake.ExecutionStrategy.NetworkOnly)
                {
                    
                    if (services is null)
                    {
                        throw new global::System.ArgumentNullException(nameof(services));
                    }
                    
                    // register entity id factory
                    
                    global::Microsoft.Extensions.DependencyInjection.ServiceCollectionServiceExtensions.AddSingleton<global::System.Func<global::System.Text.Json.JsonElement, global::StrawberryShake.EntityId>>(services, EntityIdFactory.CreateEntityId);
                    
                    // register stores
                    
                    global::Microsoft.Extensions.DependencyInjection.Extensions.ServiceCollectionDescriptorExtensions.TryAddSingleton<
                        global::StrawberryShake.IEntityStore,
                        global::StrawberryShake.EntityStore>(
                            services);
                    global::Microsoft.Extensions.DependencyInjection.Extensions.ServiceCollectionDescriptorExtensions.TryAddSingleton<
                        global::StrawberryShake.IOperationStore>(
                            services,
                            sp => new global::StrawberryShake.OperationStore(
                                global::Microsoft.Extensions.DependencyInjection.ServiceProviderServiceExtensions.GetRequiredService<
                                    global::StrawberryShake.IEntityStore
                                    >(sp)
                                .Watch()
                                ));
                    
                    // register connections
                    
                    global::Microsoft.Extensions.DependencyInjection.ServiceCollectionServiceExtensions.AddSingleton(
                        services,
                        sp =>
                        {
                            var clientFactory =
                                global::Microsoft.Extensions.DependencyInjection.ServiceProviderServiceExtensions.GetRequiredService<
                                    global::System.Net.Http.IHttpClientFactory
                                    >(sp);
                    
                            return new global::StrawberryShake.Transport.Http.HttpConnection(
                                () => clientFactory.CreateClient("GraphQL"));
                        });
                    
                    // register mappers
                    
                    global::Microsoft.Extensions.DependencyInjection.ServiceCollectionServiceExtensions.AddSingleton<global::StrawberryShake.IEntityMapper<PersonEntity, GetPeople_People_Nodes_Person>, GetPeople_People_Nodes_PersonFromPersonEntityMapper>(services);
                    
                    // register serializers
                    
                    global::Microsoft.Extensions.DependencyInjection.ServiceCollectionServiceExtensions.AddSingleton<global::StrawberryShake.Serialization.ISerializer, global::StrawberryShake.Serialization.StringSerializer>(services);
                    global::Microsoft.Extensions.DependencyInjection.ServiceCollectionServiceExtensions.AddSingleton<global::StrawberryShake.Serialization.ISerializer, global::StrawberryShake.Serialization.BooleanSerializer>(services);
                    global::Microsoft.Extensions.DependencyInjection.ServiceCollectionServiceExtensions.AddSingleton<global::StrawberryShake.Serialization.ISerializer, global::StrawberryShake.Serialization.ByteSerializer>(services);
                    global::Microsoft.Extensions.DependencyInjection.ServiceCollectionServiceExtensions.AddSingleton<global::StrawberryShake.Serialization.ISerializer, global::StrawberryShake.Serialization.ShortSerializer>(services);
                    global::Microsoft.Extensions.DependencyInjection.ServiceCollectionServiceExtensions.AddSingleton<global::StrawberryShake.Serialization.ISerializer, global::StrawberryShake.Serialization.IntSerializer>(services);
                    global::Microsoft.Extensions.DependencyInjection.ServiceCollectionServiceExtensions.AddSingleton<global::StrawberryShake.Serialization.ISerializer, global::StrawberryShake.Serialization.LongSerializer>(services);
                    global::Microsoft.Extensions.DependencyInjection.ServiceCollectionServiceExtensions.AddSingleton<global::StrawberryShake.Serialization.ISerializer, global::StrawberryShake.Serialization.FloatSerializer>(services);
                    global::Microsoft.Extensions.DependencyInjection.ServiceCollectionServiceExtensions.AddSingleton<global::StrawberryShake.Serialization.ISerializer, global::StrawberryShake.Serialization.DecimalSerializer>(services);
                    global::Microsoft.Extensions.DependencyInjection.ServiceCollectionServiceExtensions.AddSingleton<global::StrawberryShake.Serialization.ISerializer, global::StrawberryShake.Serialization.UrlSerializer>(services);
                    global::Microsoft.Extensions.DependencyInjection.ServiceCollectionServiceExtensions.AddSingleton<global::StrawberryShake.Serialization.ISerializer, global::StrawberryShake.Serialization.UuidSerializer>(services);
                    global::Microsoft.Extensions.DependencyInjection.ServiceCollectionServiceExtensions.AddSingleton<global::StrawberryShake.Serialization.ISerializer, global::StrawberryShake.Serialization.IdSerializer>(services);
                    global::Microsoft.Extensions.DependencyInjection.ServiceCollectionServiceExtensions.AddSingleton<global::StrawberryShake.Serialization.ISerializer, global::StrawberryShake.Serialization.DateTimeSerializer>(services);
                    global::Microsoft.Extensions.DependencyInjection.ServiceCollectionServiceExtensions.AddSingleton<global::StrawberryShake.Serialization.ISerializer, global::StrawberryShake.Serialization.DateSerializer>(services);
                    global::Microsoft.Extensions.DependencyInjection.ServiceCollectionServiceExtensions.AddSingleton<global::StrawberryShake.Serialization.ISerializer, global::StrawberryShake.Serialization.ByteArraySerializer>(services);
                    global::Microsoft.Extensions.DependencyInjection.ServiceCollectionServiceExtensions.AddSingleton<global::StrawberryShake.Serialization.ISerializer, global::StrawberryShake.Serialization.TimeSpanSerializer>(services);
                    global::Microsoft.Extensions.DependencyInjection.ServiceCollectionServiceExtensions.AddSingleton<global::StrawberryShake.Serialization.ISerializerResolver, global::StrawberryShake.Serialization.SerializerResolver>(services);
                    
                    // register operations
                    
                    global::Microsoft.Extensions.DependencyInjection.ServiceCollectionServiceExtensions.AddSingleton<
                        global::StrawberryShake.IOperationResultDataFactory<IGetPeople>,
                        GetPeopleFactory>(
                            services);
                    global::Microsoft.Extensions.DependencyInjection.ServiceCollectionServiceExtensions.AddSingleton<
                        global::StrawberryShake.IOperationResultBuilder<global::System.Text.Json.JsonDocument, IGetPeople>,
                        GetPeopleBuilder>(
                            services);
                    global::Microsoft.Extensions.DependencyInjection.ServiceCollectionServiceExtensions.AddSingleton<
                        global::StrawberryShake.IOperationExecutor<IGetPeople>>(
                            services,
                            sp => new global::StrawberryShake.OperationExecutor<global::System.Text.Json.JsonDocument, IGetPeople>(
                                global::Microsoft.Extensions.DependencyInjection.ServiceProviderServiceExtensions.GetRequiredService<global::StrawberryShake.Transport.Http.HttpConnection>(sp),
                                () => global::Microsoft.Extensions.DependencyInjection.ServiceProviderServiceExtensions.GetRequiredService<global::StrawberryShake.IOperationResultBuilder<global::System.Text.Json.JsonDocument, IGetPeople>>(sp),
                                global::Microsoft.Extensions.DependencyInjection.ServiceProviderServiceExtensions.GetRequiredService<global::StrawberryShake.IOperationStore>(sp),
                                strategy));
                    
                    global::Microsoft.Extensions.DependencyInjection.ServiceCollectionServiceExtensions.AddSingleton<GetPeopleQuery>(services);
                    
                    global::Microsoft.Extensions.DependencyInjection.ServiceCollectionServiceExtensions.AddSingleton<GraphQL>(services);
                    
                    return services;
                }

        private class ClientServiceProvider
            : System.IServiceProvider
            , System.IDisposable
        {
            private readonly System.IServiceProvider _provider;

            public ClientServiceProvider(System.IServiceProvider provider)
            {
                _provider = provider;
            }

            public object? GetService(System.Type serviceType)
            {
                return _provider.GetService(serviceType);
            }

            public void Dispose()
            {
                if (_provider is System.IDisposable d)
                {
                    d.Dispose();
                }
            }
        }
            }
        }

<|MERGE_RESOLUTION|>--- conflicted
+++ resolved
@@ -52,7 +52,7 @@
 
         private IGetPeople_People? MapIGetPeople_People(global::StrawberryShake.GraphQL.State.PersonConnectionData data)
         {
-            if (data == default)
+            if (!data.HasValue)
             {
                 return null;
             }
@@ -71,7 +71,7 @@
 
         private global::System.Collections.Generic.IReadOnlyList<IGetPeople_People_Nodes?>? MapIGetPeople_People_NodesArray(global::System.Collections.Generic.IReadOnlyList<global::StrawberryShake.EntityId?>? list)
         {
-            if (list == default)
+            if (!list.HasValue)
             {
                 return null;
             }
@@ -88,22 +88,22 @@
 
         private IGetPeople_People_Nodes? MapIGetPeople_People_Nodes(global::StrawberryShake.EntityId? entityId)
         {
-            if (entityId == default)
+            if (!entityId.HasValue)
             {
                 return null;
             }
 
 
-            if (entityId?.Name.Equals("Person", global::System.StringComparison.Ordinal) ?? false)
+            if (entityId.Value.Name.Equals("Person", global::System.StringComparison.Ordinal))
             {
                 return _getPeople_People_Nodes_PersonFromPersonEntityMapper.Map(
                     _entityStore.GetEntity<PersonEntity>(entityId.Value)
                         ?? throw new global::StrawberryShake.GraphQLClientException());
-                }
-                throw new global::System.NotSupportedException();
-            }
-        }
-    }
+            }
+            throw new global::System.NotSupportedException();
+        }
+    }
+}
 
 
 // GetPeopleInfo
@@ -162,7 +162,7 @@
             People = people;
         }
 
-        public IGetPeople_People? People { get; }
+        public IGetPeople_People? People { get; } = default!;
     }
 }
 
@@ -182,40 +182,11 @@
             Nodes = nodes;
         }
 
-        public global::System.Collections.Generic.IReadOnlyList<IGetPeople_People_Nodes?>? Nodes { get; }
-    }
-}
-
-
-<<<<<<< HEAD
-// GetPeople_People_PersonConnectionData
-
-#nullable enable
-
-namespace StrawberryShake.GraphQL
-{
-    [global::System.CodeDom.Compiler.GeneratedCode("StrawberryShake", "11.0.0")]
-    public partial class GetPeople_People_PersonConnectionData
-        : IGetPeople_People_PersonConnectionData
-    {
-        public GetPeople_People_PersonConnectionData(
-            global::System.String typename,
-            global::System.Collections.Generic.IReadOnlyList<global::StrawberryShake.EntityId?>? nodes)
-        {
-            __typename = typename
-                 ?? throw new global::System.ArgumentNullException(nameof(typename));
-            Nodes = nodes;
-        }
-
-        public global::System.String __typename { get; }
-
-        public global::System.Collections.Generic.IReadOnlyList<global::StrawberryShake.EntityId?>? Nodes { get; }
-    }
-}
-
-
-=======
->>>>>>> 72bc385b
+        public global::System.Collections.Generic.IReadOnlyList<IGetPeople_People_Nodes?>? Nodes { get; } = default!;
+    }
+}
+
+
 // GetPeople_People_Nodes_PersonFromPersonEntityMapper
 
 #nullable enable
@@ -294,25 +265,6 @@
 }
 
 
-<<<<<<< HEAD
-// IGetPeople_PeopleData
-
-#nullable enable
-
-namespace StrawberryShake.GraphQL
-{
-    [global::System.CodeDom.Compiler.GeneratedCode("StrawberryShake", "11.0.0")]
-    public interface IGetPeople_PeopleData
-    {
-        public global::System.String __typename { get; }
-
-        public global::System.Collections.Generic.IReadOnlyList<global::StrawberryShake.EntityId?>? Nodes { get; }
-    }
-}
-
-
-=======
->>>>>>> 72bc385b
 // IGetPeople_People_PersonConnection
 
 #nullable enable
@@ -327,24 +279,6 @@
 }
 
 
-<<<<<<< HEAD
-// IGetPeople_People_PersonConnectionData
-
-#nullable enable
-
-namespace StrawberryShake.GraphQL
-{
-    [global::System.CodeDom.Compiler.GeneratedCode("StrawberryShake", "11.0.0")]
-    public interface IGetPeople_People_PersonConnectionData
-        : IGetPeople_PeopleData
-    {
-        public global::System.String __typename { get; }
-    }
-}
-
-
-=======
->>>>>>> 72bc385b
 // IGetPeople_People_Nodes
 
 #nullable enable
@@ -545,7 +479,7 @@
 
             var typename = obj.Value.GetProperty("__typename").GetString();
 
-            if (typename.Equals("PersonConnection", global::System.StringComparison.Ordinal))
+            if (typename?.Equals("PersonConnection", global::System.StringComparison.Ordinal) ?? false)
             {
                 return new global::StrawberryShake.GraphQL.State.PersonConnectionData(
                     typename,
@@ -629,6 +563,8 @@
 
 // PersonConnectionData
 
+#nullable enable
+
 namespace StrawberryShake.GraphQL.State
 {
     [global::System.CodeDom.Compiler.GeneratedCode("StrawberryShake", "11.0.0")]
@@ -732,107 +668,107 @@
                 sp => global::Microsoft.Extensions.DependencyInjection.ServiceProviderServiceExtensions.GetRequiredService<GetPeopleQuery>(
                     global::Microsoft.Extensions.DependencyInjection.ServiceProviderServiceExtensions.GetRequiredService<ClientServiceProvider>(sp)));
 
-                global::Microsoft.Extensions.DependencyInjection.ServiceCollectionServiceExtensions.AddSingleton(
+            global::Microsoft.Extensions.DependencyInjection.ServiceCollectionServiceExtensions.AddSingleton(
+                services,
+                sp => global::Microsoft.Extensions.DependencyInjection.ServiceProviderServiceExtensions.GetRequiredService<GraphQL>(
+                    global::Microsoft.Extensions.DependencyInjection.ServiceProviderServiceExtensions.GetRequiredService<ClientServiceProvider>(sp)));
+
+            return services;
+        }
+
+        private static global::Microsoft.Extensions.DependencyInjection.IServiceCollection ConfigureClient(
+            global::Microsoft.Extensions.DependencyInjection.IServiceCollection services,
+            global::StrawberryShake.ExecutionStrategy strategy = global::StrawberryShake.ExecutionStrategy.NetworkOnly)
+        {
+            
+            if (services is null)
+            {
+                throw new global::System.ArgumentNullException(nameof(services));
+            }
+            
+            // register entity id factory
+            
+            global::Microsoft.Extensions.DependencyInjection.ServiceCollectionServiceExtensions.AddSingleton<global::System.Func<global::System.Text.Json.JsonElement, global::StrawberryShake.EntityId>>(services, EntityIdFactory.CreateEntityId);
+            
+            // register stores
+            
+            global::Microsoft.Extensions.DependencyInjection.Extensions.ServiceCollectionDescriptorExtensions.TryAddSingleton<
+                global::StrawberryShake.IEntityStore,
+                global::StrawberryShake.EntityStore>(
+                    services);
+            global::Microsoft.Extensions.DependencyInjection.Extensions.ServiceCollectionDescriptorExtensions.TryAddSingleton<
+                global::StrawberryShake.IOperationStore>(
                     services,
-                    sp => global::Microsoft.Extensions.DependencyInjection.ServiceProviderServiceExtensions.GetRequiredService<GraphQL>(
-                        global::Microsoft.Extensions.DependencyInjection.ServiceProviderServiceExtensions.GetRequiredService<ClientServiceProvider>(sp)));
-
-                    return services;
-                }
-
-                private static global::Microsoft.Extensions.DependencyInjection.IServiceCollection ConfigureClient(
-                    global::Microsoft.Extensions.DependencyInjection.IServiceCollection services,
-                    global::StrawberryShake.ExecutionStrategy strategy = global::StrawberryShake.ExecutionStrategy.NetworkOnly)
+                    sp => new global::StrawberryShake.OperationStore(
+                        global::Microsoft.Extensions.DependencyInjection.ServiceProviderServiceExtensions.GetRequiredService<
+                            global::StrawberryShake.IEntityStore
+                            >(sp)
+                        .Watch()
+                        ));
+            
+            // register connections
+            
+            global::Microsoft.Extensions.DependencyInjection.ServiceCollectionServiceExtensions.AddSingleton(
+                services,
+                sp =>
                 {
-                    
-                    if (services is null)
-                    {
-                        throw new global::System.ArgumentNullException(nameof(services));
-                    }
-                    
-                    // register entity id factory
-                    
-                    global::Microsoft.Extensions.DependencyInjection.ServiceCollectionServiceExtensions.AddSingleton<global::System.Func<global::System.Text.Json.JsonElement, global::StrawberryShake.EntityId>>(services, EntityIdFactory.CreateEntityId);
-                    
-                    // register stores
-                    
-                    global::Microsoft.Extensions.DependencyInjection.Extensions.ServiceCollectionDescriptorExtensions.TryAddSingleton<
-                        global::StrawberryShake.IEntityStore,
-                        global::StrawberryShake.EntityStore>(
-                            services);
-                    global::Microsoft.Extensions.DependencyInjection.Extensions.ServiceCollectionDescriptorExtensions.TryAddSingleton<
-                        global::StrawberryShake.IOperationStore>(
-                            services,
-                            sp => new global::StrawberryShake.OperationStore(
-                                global::Microsoft.Extensions.DependencyInjection.ServiceProviderServiceExtensions.GetRequiredService<
-                                    global::StrawberryShake.IEntityStore
-                                    >(sp)
-                                .Watch()
-                                ));
-                    
-                    // register connections
-                    
-                    global::Microsoft.Extensions.DependencyInjection.ServiceCollectionServiceExtensions.AddSingleton(
-                        services,
-                        sp =>
-                        {
-                            var clientFactory =
-                                global::Microsoft.Extensions.DependencyInjection.ServiceProviderServiceExtensions.GetRequiredService<
-                                    global::System.Net.Http.IHttpClientFactory
-                                    >(sp);
-                    
-                            return new global::StrawberryShake.Transport.Http.HttpConnection(
-                                () => clientFactory.CreateClient("GraphQL"));
-                        });
-                    
-                    // register mappers
-                    
-                    global::Microsoft.Extensions.DependencyInjection.ServiceCollectionServiceExtensions.AddSingleton<global::StrawberryShake.IEntityMapper<PersonEntity, GetPeople_People_Nodes_Person>, GetPeople_People_Nodes_PersonFromPersonEntityMapper>(services);
-                    
-                    // register serializers
-                    
-                    global::Microsoft.Extensions.DependencyInjection.ServiceCollectionServiceExtensions.AddSingleton<global::StrawberryShake.Serialization.ISerializer, global::StrawberryShake.Serialization.StringSerializer>(services);
-                    global::Microsoft.Extensions.DependencyInjection.ServiceCollectionServiceExtensions.AddSingleton<global::StrawberryShake.Serialization.ISerializer, global::StrawberryShake.Serialization.BooleanSerializer>(services);
-                    global::Microsoft.Extensions.DependencyInjection.ServiceCollectionServiceExtensions.AddSingleton<global::StrawberryShake.Serialization.ISerializer, global::StrawberryShake.Serialization.ByteSerializer>(services);
-                    global::Microsoft.Extensions.DependencyInjection.ServiceCollectionServiceExtensions.AddSingleton<global::StrawberryShake.Serialization.ISerializer, global::StrawberryShake.Serialization.ShortSerializer>(services);
-                    global::Microsoft.Extensions.DependencyInjection.ServiceCollectionServiceExtensions.AddSingleton<global::StrawberryShake.Serialization.ISerializer, global::StrawberryShake.Serialization.IntSerializer>(services);
-                    global::Microsoft.Extensions.DependencyInjection.ServiceCollectionServiceExtensions.AddSingleton<global::StrawberryShake.Serialization.ISerializer, global::StrawberryShake.Serialization.LongSerializer>(services);
-                    global::Microsoft.Extensions.DependencyInjection.ServiceCollectionServiceExtensions.AddSingleton<global::StrawberryShake.Serialization.ISerializer, global::StrawberryShake.Serialization.FloatSerializer>(services);
-                    global::Microsoft.Extensions.DependencyInjection.ServiceCollectionServiceExtensions.AddSingleton<global::StrawberryShake.Serialization.ISerializer, global::StrawberryShake.Serialization.DecimalSerializer>(services);
-                    global::Microsoft.Extensions.DependencyInjection.ServiceCollectionServiceExtensions.AddSingleton<global::StrawberryShake.Serialization.ISerializer, global::StrawberryShake.Serialization.UrlSerializer>(services);
-                    global::Microsoft.Extensions.DependencyInjection.ServiceCollectionServiceExtensions.AddSingleton<global::StrawberryShake.Serialization.ISerializer, global::StrawberryShake.Serialization.UuidSerializer>(services);
-                    global::Microsoft.Extensions.DependencyInjection.ServiceCollectionServiceExtensions.AddSingleton<global::StrawberryShake.Serialization.ISerializer, global::StrawberryShake.Serialization.IdSerializer>(services);
-                    global::Microsoft.Extensions.DependencyInjection.ServiceCollectionServiceExtensions.AddSingleton<global::StrawberryShake.Serialization.ISerializer, global::StrawberryShake.Serialization.DateTimeSerializer>(services);
-                    global::Microsoft.Extensions.DependencyInjection.ServiceCollectionServiceExtensions.AddSingleton<global::StrawberryShake.Serialization.ISerializer, global::StrawberryShake.Serialization.DateSerializer>(services);
-                    global::Microsoft.Extensions.DependencyInjection.ServiceCollectionServiceExtensions.AddSingleton<global::StrawberryShake.Serialization.ISerializer, global::StrawberryShake.Serialization.ByteArraySerializer>(services);
-                    global::Microsoft.Extensions.DependencyInjection.ServiceCollectionServiceExtensions.AddSingleton<global::StrawberryShake.Serialization.ISerializer, global::StrawberryShake.Serialization.TimeSpanSerializer>(services);
-                    global::Microsoft.Extensions.DependencyInjection.ServiceCollectionServiceExtensions.AddSingleton<global::StrawberryShake.Serialization.ISerializerResolver, global::StrawberryShake.Serialization.SerializerResolver>(services);
-                    
-                    // register operations
-                    
-                    global::Microsoft.Extensions.DependencyInjection.ServiceCollectionServiceExtensions.AddSingleton<
-                        global::StrawberryShake.IOperationResultDataFactory<IGetPeople>,
-                        GetPeopleFactory>(
-                            services);
-                    global::Microsoft.Extensions.DependencyInjection.ServiceCollectionServiceExtensions.AddSingleton<
-                        global::StrawberryShake.IOperationResultBuilder<global::System.Text.Json.JsonDocument, IGetPeople>,
-                        GetPeopleBuilder>(
-                            services);
-                    global::Microsoft.Extensions.DependencyInjection.ServiceCollectionServiceExtensions.AddSingleton<
-                        global::StrawberryShake.IOperationExecutor<IGetPeople>>(
-                            services,
-                            sp => new global::StrawberryShake.OperationExecutor<global::System.Text.Json.JsonDocument, IGetPeople>(
-                                global::Microsoft.Extensions.DependencyInjection.ServiceProviderServiceExtensions.GetRequiredService<global::StrawberryShake.Transport.Http.HttpConnection>(sp),
-                                () => global::Microsoft.Extensions.DependencyInjection.ServiceProviderServiceExtensions.GetRequiredService<global::StrawberryShake.IOperationResultBuilder<global::System.Text.Json.JsonDocument, IGetPeople>>(sp),
-                                global::Microsoft.Extensions.DependencyInjection.ServiceProviderServiceExtensions.GetRequiredService<global::StrawberryShake.IOperationStore>(sp),
-                                strategy));
-                    
-                    global::Microsoft.Extensions.DependencyInjection.ServiceCollectionServiceExtensions.AddSingleton<GetPeopleQuery>(services);
-                    
-                    global::Microsoft.Extensions.DependencyInjection.ServiceCollectionServiceExtensions.AddSingleton<GraphQL>(services);
-                    
-                    return services;
-                }
+                    var clientFactory =
+                        global::Microsoft.Extensions.DependencyInjection.ServiceProviderServiceExtensions.GetRequiredService<
+                            global::System.Net.Http.IHttpClientFactory
+                            >(sp);
+            
+                    return new global::StrawberryShake.Transport.Http.HttpConnection(
+                        () => clientFactory.CreateClient("GraphQL"));
+                });
+            
+            // register mappers
+            
+            global::Microsoft.Extensions.DependencyInjection.ServiceCollectionServiceExtensions.AddSingleton<global::StrawberryShake.IEntityMapper<PersonEntity, GetPeople_People_Nodes_Person>, GetPeople_People_Nodes_PersonFromPersonEntityMapper>(services);
+            
+            // register serializers
+            
+            global::Microsoft.Extensions.DependencyInjection.ServiceCollectionServiceExtensions.AddSingleton<global::StrawberryShake.Serialization.ISerializer, global::StrawberryShake.Serialization.StringSerializer>(services);
+            global::Microsoft.Extensions.DependencyInjection.ServiceCollectionServiceExtensions.AddSingleton<global::StrawberryShake.Serialization.ISerializer, global::StrawberryShake.Serialization.BooleanSerializer>(services);
+            global::Microsoft.Extensions.DependencyInjection.ServiceCollectionServiceExtensions.AddSingleton<global::StrawberryShake.Serialization.ISerializer, global::StrawberryShake.Serialization.ByteSerializer>(services);
+            global::Microsoft.Extensions.DependencyInjection.ServiceCollectionServiceExtensions.AddSingleton<global::StrawberryShake.Serialization.ISerializer, global::StrawberryShake.Serialization.ShortSerializer>(services);
+            global::Microsoft.Extensions.DependencyInjection.ServiceCollectionServiceExtensions.AddSingleton<global::StrawberryShake.Serialization.ISerializer, global::StrawberryShake.Serialization.IntSerializer>(services);
+            global::Microsoft.Extensions.DependencyInjection.ServiceCollectionServiceExtensions.AddSingleton<global::StrawberryShake.Serialization.ISerializer, global::StrawberryShake.Serialization.LongSerializer>(services);
+            global::Microsoft.Extensions.DependencyInjection.ServiceCollectionServiceExtensions.AddSingleton<global::StrawberryShake.Serialization.ISerializer, global::StrawberryShake.Serialization.FloatSerializer>(services);
+            global::Microsoft.Extensions.DependencyInjection.ServiceCollectionServiceExtensions.AddSingleton<global::StrawberryShake.Serialization.ISerializer, global::StrawberryShake.Serialization.DecimalSerializer>(services);
+            global::Microsoft.Extensions.DependencyInjection.ServiceCollectionServiceExtensions.AddSingleton<global::StrawberryShake.Serialization.ISerializer, global::StrawberryShake.Serialization.UrlSerializer>(services);
+            global::Microsoft.Extensions.DependencyInjection.ServiceCollectionServiceExtensions.AddSingleton<global::StrawberryShake.Serialization.ISerializer, global::StrawberryShake.Serialization.UuidSerializer>(services);
+            global::Microsoft.Extensions.DependencyInjection.ServiceCollectionServiceExtensions.AddSingleton<global::StrawberryShake.Serialization.ISerializer, global::StrawberryShake.Serialization.IdSerializer>(services);
+            global::Microsoft.Extensions.DependencyInjection.ServiceCollectionServiceExtensions.AddSingleton<global::StrawberryShake.Serialization.ISerializer, global::StrawberryShake.Serialization.DateTimeSerializer>(services);
+            global::Microsoft.Extensions.DependencyInjection.ServiceCollectionServiceExtensions.AddSingleton<global::StrawberryShake.Serialization.ISerializer, global::StrawberryShake.Serialization.DateSerializer>(services);
+            global::Microsoft.Extensions.DependencyInjection.ServiceCollectionServiceExtensions.AddSingleton<global::StrawberryShake.Serialization.ISerializer, global::StrawberryShake.Serialization.ByteArraySerializer>(services);
+            global::Microsoft.Extensions.DependencyInjection.ServiceCollectionServiceExtensions.AddSingleton<global::StrawberryShake.Serialization.ISerializer, global::StrawberryShake.Serialization.TimeSpanSerializer>(services);
+            global::Microsoft.Extensions.DependencyInjection.ServiceCollectionServiceExtensions.AddSingleton<global::StrawberryShake.Serialization.ISerializerResolver, global::StrawberryShake.Serialization.SerializerResolver>(services);
+            
+            // register operations
+            
+            global::Microsoft.Extensions.DependencyInjection.ServiceCollectionServiceExtensions.AddSingleton<
+                global::StrawberryShake.IOperationResultDataFactory<IGetPeople>,
+                GetPeopleFactory>(
+                    services);
+            global::Microsoft.Extensions.DependencyInjection.ServiceCollectionServiceExtensions.AddSingleton<
+                global::StrawberryShake.IOperationResultBuilder<global::System.Text.Json.JsonDocument, IGetPeople>,
+                GetPeopleBuilder>(
+                    services);
+            global::Microsoft.Extensions.DependencyInjection.ServiceCollectionServiceExtensions.AddSingleton<
+                global::StrawberryShake.IOperationExecutor<IGetPeople>>(
+                    services,
+                    sp => new global::StrawberryShake.OperationExecutor<global::System.Text.Json.JsonDocument, IGetPeople>(
+                        global::Microsoft.Extensions.DependencyInjection.ServiceProviderServiceExtensions.GetRequiredService<global::StrawberryShake.Transport.Http.HttpConnection>(sp),
+                        () => global::Microsoft.Extensions.DependencyInjection.ServiceProviderServiceExtensions.GetRequiredService<global::StrawberryShake.IOperationResultBuilder<global::System.Text.Json.JsonDocument, IGetPeople>>(sp),
+                        global::Microsoft.Extensions.DependencyInjection.ServiceProviderServiceExtensions.GetRequiredService<global::StrawberryShake.IOperationStore>(sp),
+                        strategy));
+            
+            global::Microsoft.Extensions.DependencyInjection.ServiceCollectionServiceExtensions.AddSingleton<GetPeopleQuery>(services);
+            
+            global::Microsoft.Extensions.DependencyInjection.ServiceCollectionServiceExtensions.AddSingleton<GraphQL>(services);
+            
+            return services;
+        }
 
         private class ClientServiceProvider
             : System.IServiceProvider
@@ -858,6 +794,6 @@
                 }
             }
         }
-            }
-        }
-
+    }
+}
+
